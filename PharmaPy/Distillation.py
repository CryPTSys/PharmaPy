--- conflicted
+++ resolved
@@ -31,15 +31,11 @@
         self.N_feed=N_feed #Num plate from bottom
         self.per_NLK=100 #Sharp split all NLK recovred in distillate
         self.per_NHK = 0 #Sharp split no NHK in distillate
-<<<<<<< HEAD
         LK_index = name_species.index(LK)
         HK_index = name_species.index(HK)
         self.LK_index = LK_index
         self.HK_index = HK_index
         
-=======
-
->>>>>>> e6192588
         self.nomenclature()
         self._Inlet = None
         self._Phases = None
@@ -88,13 +84,8 @@
     def Phases(self, phases):
         classify_phases(self)
         #self.nomenclature()
-<<<<<<< HEAD
         
     def estimate_comp (self, name_species, feed_flowrate, z_feed, LK, HK, LK_index, HK_index):
-=======
-
-    def estimate_comp (self):
->>>>>>> e6192588
         ### Determine Light Key and Heavy Key component numbers
         # Assume z_feed and name species are in the order- lightest to heaviest
         if HK_index != LK_index +1:
@@ -149,7 +140,6 @@
         res = temporary_vapor.getDewPoint(pres=self.col_P, mass_frac=None,
                     mole_frac=y_oneplate, thermo_method=self.gamma_model, x_liq=need_x_vap)
         return res[::-1] #Program needs VLE function to return output in x,Temp format
-<<<<<<< HEAD
     
     def calc_reflux(self, x_dist, x_bot, dist_flowrate, bot_flowrate, 
                     reflux, num_plates, pres):
@@ -158,19 +148,6 @@
         HK_index = self.HK_index
         k_vals = self.get_k_vals(x_oneplate = self.z_feed) 
         
-=======
-
-    def calc_reflux(self, x_dist = None, x_bot = None,
-                    reflux = None, num_plates = None, pres=None, temp=None):
-        ### Calculate operating lines
-        #Rectifying section
-        if (x_dist is None or x_bot is None):
-            x_dist, x_bot, dist_flowrate, bot_flowrate = self.estimate_comp()
-        LK_index = self.LK_index
-        HK_index = self.HK_index
-        k_vals = self.get_k_vals(x_oneplate = self.z_feed, temp=temp)
-
->>>>>>> e6192588
         alpha = k_vals/k_vals[HK_index]
         ### Estimate Reflux ratio
         # First Underwood equation
@@ -183,7 +160,6 @@
         L_min = V_min - dist_flowrate
         min_reflux = L_min/dist_flowrate
         self.min_reflux = min_reflux
-<<<<<<< HEAD
         
         if reflux is None or reflux == 0:
             reflux = 1.5*min_reflux #Heuristic
@@ -195,32 +171,13 @@
         
         if num_plates:
             def bot_comp_err (reflux, num_plates, x_dist, x_bot, 
-=======
-
-        if reflux is None:
-            reflux = 1.5*min_reflux #Heuristic
-
-        if reflux <0:
-            reflux = -1*reflux*self.min_reflux
-
-        if num_plates is not None:
-            def bot_comp_err (reflux, num_plates, x_dist, x_bot,
->>>>>>> e6192588
                               dist_flowrate, bot_flowrate):
 
                 Ln  = reflux*dist_flowrate
                 Vn  = Ln  + dist_flowrate
-<<<<<<< HEAD
-=======
-
->>>>>>> e6192588
                 #Stripping section
                 Lm  = Ln + self.feed_flowrate + self.feed_flowrate*(self.q_feed-1)
                 Vm  = Lm  - bot_flowrate
-<<<<<<< HEAD
-=======
-
->>>>>>> e6192588
                 #Calculate compositions
                 x = np.zeros((num_plates+1, self.num_species))
                 y = np.zeros((num_plates+1, self.num_species))
@@ -229,50 +186,26 @@
                 x_new,T_new = self.VLE(y[0])
                 x[0] = x_new
                 T[0] = T_new
-<<<<<<< HEAD
                 if self.N_feed: #Feed plate specified
                     for i in range (1, num_plates+1):
                         #Rectifying section
                         if i < self.N_feed+1:
-=======
-
-                if self.N_feed is None: #Feed plate not specified
-                    y_bot_op = (np.array(x_new)*Lm/Vm - (Lm/Vm-1)*x_bot)
-                    y_top_op = (np.array(x_new)*Ln/Vn + (1-Ln/Vn)*x_dist)
-
-                    for i in range (1, num_plates+1):
-                        #Rectifying section
-                        if (y_top_op[LK_index]/y_top_op[HK_index] < y_bot_op[LK_index]/y_bot_op[HK_index]):
-
->>>>>>> e6192588
                             y[i] = (np.array(x_new)*Ln/Vn + (1-Ln/Vn)*x_dist)
                             x_new,T_new = self.VLE(y[i])
                             x[i] = x_new
                             T[i] = T_new
-<<<<<<< HEAD
                                 
-=======
-
-                            y_bot_op = (np.array(x_new)*Lm/Vm - (Lm/Vm-1)*x_bot)
-                            y_top_op = (np.array(x_new)*Ln/Vn + (1-Ln/Vn)*x_dist)
-
->>>>>>> e6192588
                         #Stripping section
                         else:
                             y[i] = (np.array(x_new)*Lm/Vm - (Lm/Vm-1)*x_bot)
                             x_new,T_new = self.VLE(y[i])
                             x[i] = x_new
                             T[i] = T_new
-<<<<<<< HEAD
                 
                 else: #feed plate not specified
                     y_bot_op = (np.array(x_new)*Lm/Vm - (Lm/Vm-1)*x_bot)
                     y_top_op = (np.array(x_new)*Ln/Vn + (1-Ln/Vn)*x_dist)
                     
-=======
-
-                else: #Feed plate specified
->>>>>>> e6192588
                     for i in range (1, num_plates+1):
                         #Rectifying section
                         if (y_top_op[LK_index]/y_top_op[HK_index] < y_bot_op[LK_index]/y_bot_op[HK_index]):
@@ -281,21 +214,16 @@
                             x_new,T_new = self.VLE(y[i])
                             x[i] = x_new
                             T[i] = T_new
-<<<<<<< HEAD
                             
                             y_bot_op = (np.array(x_new)*Lm/Vm - (Lm/Vm-1)*x_bot)
                             y_top_op = (np.array(x_new)*Ln/Vn + (1-Ln/Vn)*x_dist)
                                 
-=======
-
->>>>>>> e6192588
                         #Stripping section
                         else:
                             y[i] = (np.array(x_new)*Lm/Vm - (Lm/Vm-1)*x_bot)
                             x_new,T_new = self.VLE(y[i])
                             x[i] = x_new
                             T[i] = T_new
-<<<<<<< HEAD
                 
                 error = np.linalg.norm(x_bot - x[-1])/np.linalg.norm(x_bot)*100 + 0.01 * reflux**2 #pentalty for very high reflux values
                 return error
@@ -308,20 +236,6 @@
         return reflux
     
     def calc_plates(self, x_dist, x_bot, dist_flowrate, bot_flowrate, reflux, num_plates):
-=======
-
-                error = np.linalg.norm(x_bot - x[-1])/np.linalg.norm(x_bot)*100 + 0.01 * reflux**2 #pentalty for very high reflux values
-                return error
-
-            reflux = scipy.optimize.minimize(bot_comp_err, x0 = 1.5* self.min_reflux,
-                                                 args=(num_plates, x_dist, x_bot, dist_flowrate, bot_flowrate),
-                                                 method = 'Nelder-Mead')
-            reflux = reflux.x
-        return reflux, x_dist, x_bot, dist_flowrate, bot_flowrate
-
-    def calc_plates(self, reflux = None, num_plates = None):
-        reflux, x_dist, x_bot, dist_flowrate, bot_flowrate = self.calc_reflux(reflux = reflux, num_plates  = num_plates)
->>>>>>> e6192588
         LK_index = self.LK_index
         HK_index = self.HK_index
 
@@ -333,12 +247,7 @@
         #Stripping section
         Lm  = Ln + self.feed_flowrate + self.feed_flowrate*(self.q_feed-1)
         Vm  = Lm  - bot_flowrate
-<<<<<<< HEAD
-        
-=======
-
-
->>>>>>> e6192588
+        
         if num_plates is None:
             ### Calculate number of plates
             #Composition list
@@ -444,7 +353,6 @@
         self.N_feed = N_feed
 
         self.retrieve_results(num_plates, x, y, T, bot_flowrate, dist_flowrate, reflux, N_feed, x_dist, x_bot, self.min_reflux, self.N_min)
-<<<<<<< HEAD
         return num_plates
     
     def solve_unit(self, runtime=None, t0=0):
@@ -463,14 +371,6 @@
             T = np.array(T)
         dist_result = {'num_plates':num_plates, 'x':x.T, 'y':y.T, 'T':T, 
                        'bot_flowrate':bot_flowrate, 'dist_flowrate':dist_flowrate, 'reflux':reflux, 
-=======
-        return num_plates, x, y, T, bot_flowrate, dist_flowrate, reflux, N_feed, x_dist, x_bot, self.min_reflux, self.N_min
-
-    def retrieve_results(self, num_plates, x, y, T, bot_flowrate, dist_flowrate, reflux, N_feed, x_dist, x_bot, min_reflux, N_min):
-
-        dist_result = {'num_plates':num_plates, 'x':x.T, 'y':y.T, 'T':T,
-                       'bot_flowrate':bot_flowrate, 'dist_flowrate':dist_flowrate, 'reflux':reflux,
->>>>>>> e6192588
                        'N_feed':N_feed, 'x_dist':x_dist, 'x_bot':x_bot, 'min_reflux':min_reflux, 'N_min':N_min
             }
 
@@ -562,15 +462,8 @@
                               }
         steady_col = DistillationColumn(**column_user_inputs)
         steady_col.Inlet = self._Inlet
-<<<<<<< HEAD
         steady_col.solve_unit()
         
-=======
-        (num_plates, x_ss, y_ss, T_ss, bot_flowrate, dist_flowrate,
-         reflux, N_feed, x_dist, x_bot, min_reflux, N_min) = steady_col.calc_plates(reflux = column_user_inputs['reflux'],
-                                                                                    num_plates = column_user_inputs['num_plates'])
-
->>>>>>> e6192588
         #Calculate compositions
         #For starup Total reflux
         #Total reflux
@@ -589,7 +482,6 @@
 
         total_reflux_col = DistillationColumn(**column_total_reflux)
         total_reflux_col.Inlet = self._Inlet
-<<<<<<< HEAD
         total_reflux_col.solve_unit()
         self.x0 = total_reflux_col.result.x.T
         self.y0 = total_reflux_col.result.y.T
@@ -604,36 +496,6 @@
         self.min_reflux = steady_col.result.min_reflux
         self.N_min = steady_col.result.N_min
         
-=======
-        (num_plates, x0, y0, T0, bot_flowrate, dist_flowrate,
-          reflux, N_feed, x_dist, x_bot, min_reflux, N_min) = total_reflux_col.calc_plates(reflux = column_total_reflux['reflux'],
-                                                                                            num_plates = column_total_reflux['num_plates'])
-        x0 = np.array(x0)
-        y0 = np.array(y0)
-        T0 = np.array(T0)
-        T0 = (T0.T).ravel()
-        ## Set all values to original steady state
-        steady_col = DistillationColumn(**column_user_inputs)
-        steady_col.Inlet = self._Inlet
-        (num_plates, x_ss, y_ss, T_ss, bot_flowrate, dist_flowrate,
-          reflux, N_feed, x_dist, x_bot, min_reflux, N_min) = steady_col.calc_plates(reflux = column_user_inputs['reflux'],
-                                                                                    num_plates = column_user_inputs['num_plates'])
-        self.x0 = x0
-        self.y0 = y0
-        self.T0 = T0
-        self.x_ss = x_ss
-        self.y_ss = y_ss
-        self.T_ss = T_ss
-        self.num_plates = num_plates
-        self.bot_flowrate = bot_flowrate
-        self.dist_flowrate = dist_flowrate
-        self.reflux = reflux
-        self.N_feed = N_feed
-        self.x_dist = x_dist
-        self.x_bot = x_bot
-        #min_reflux and N_min are already available as self.
-
->>>>>>> e6192588
     @property
     def Phases(self):
         return self._Phases
@@ -653,11 +515,6 @@
 
         di_d_states = unpack_discretized(d_states, self.len_out,
                                        self.name_states)
-<<<<<<< HEAD
-=======
-        #d_states = np.reshape(d_states, ((self.num_plates + 1, self.len_states)))
-
->>>>>>> e6192588
         material[:,1:] = material[:,1:] - di_d_states['mole_frac'] #N_plates(N_components), only for compositions
         balances = material.ravel()
         return balances
