# -*- coding: utf-8 -*-
"""
Created on Tue Jan 14 19:31:56 2020
@author: dcasasor
"""

# import autograd.numpy as np


from assimulo.solvers import CVode
from assimulo.problem import Explicit_Problem

from PharmaPy.Phases import classify_phases
from PharmaPy.Streams import LiquidStream, SolidStream
from PharmaPy.Phases import LiquidPhase, SolidPhase
from PharmaPy.MixedPhases import Slurry, SlurryStream
from PharmaPy.Commons import reorder_sens, plot_sens, trapezoidal_rule, upwind_fvm, high_resolution_fvm
from PharmaPy.NameAnalysis import get_dict_states
from PharmaPy.jac_module import numerical_jac, numerical_jac_central, dx_jac_x

import matplotlib.pyplot as plt
from mpl_toolkits.mplot3d import Axes3D
from matplotlib import cm
from matplotlib.ticker import AutoMinorLocator
from matplotlib.colors import LightSource

from scipy.optimize import newton

import copy
import string

try:
    from jax import jacfwd
    import jax.numpy as jnp
    # from autograd import jacobian as autojac
    # from autograd import make_jvp
except:
    print()
    print(
        'JAX is not available to perform automatic differentiation. '
        'Install JAX if supported by your operating system (Linux, Mac).')
    print()

import numpy as np

eps = np.finfo(float).eps
gas_ct = 8.314  # J/mol/K


class _BaseCryst:
    np = np
    # @decor_states
    def __init__(self, mask_params,
                 method, target_ind, scale,
                 isothermal, controls, params_control, cfun_solub,
                 adiabatic, rad_zero,
                 reset_states, name_species,
                 u_ht, vol_ht, ht_media, basis, jac_type):
        """ Construct a Crystallizer object
        Parameters
        ----------
        oper_mode : str
            Operation mode of the reactor. It takes one of the following
            values: 'Batch', 'MSMPR', 'Semibatch'. If 'Semibatch', it is
            assumed that an antisolvent stream is entering the tank.
        """

        if jac_type == 'AD':
            try:
                import jax.numpy as np
                _BaseCryst.np = np
            except:
                pass

        self.distributed_uo = False
        self.mask_params = mask_params
        self.basis = basis
        self.adiabatic = adiabatic

        if cfun_solub is None:
            self.cfun_solub = lambda conc: 1
        else:
            self.cfun_solub = cfun_solub

        # ---------- Building objects
        self._Phases = None
        self._Kinetics = None
        self.material_from_upstream = False

        self.jac_type = jac_type

        self.target_ind = target_ind

        self.scale = scale
        self.scale_flag = True

        # Controls
        if controls is None:
            self.controls = {}
            self.params_control = ()
        else:
            self.controls = controls
            self.params_control = params_control

        self.isothermal = isothermal
        if 'temp' in self.controls.keys():
            self.isothermal = False

        self.ht_media = ht_media

        self.method = method
        self.rad = rad_zero

        self.dx = None
        self.sensit = None

        # ---------- Create jacobians (autodiff)
        self.jac_states_vals = None
        # if method == 'moments':
        #     self.jac_states_fun = autojac(self.unit_model, 1)
        #     self.jac_params_fun = autojac(self.unit_model, 2)
        # elif method == 'fvm':
        #     self.jac_states_fun = make_jvp(self.fvm_method)

        #     # self.jac_params_fun = autojac(self.fvm_method, 1)
        #     self.jac_params_fun = None

        # Outlets
        self.reset_states = reset_states
        self.elapsed_time = 0
        self.temp_runs = []
        self.wConc_runs = []
        self.distrib_runs = []
        self.time_runs = []
        self.tempHT_runs = []

        self.__original_prof__ = {
            'tempProf': [], 'concProf': [], 'distribProf': [], 'timeProf': [],
            'elapsed_time': 0, 'scale_flag': True
        }

        # ---------- Names
        self.name_species = name_species

        self.states_uo = ['mass_conc']
        self.names_states_in = ['mass_conc']

        if not self.isothermal and 'temp' not in self.controls.keys():
            self.states_uo.append('temp')

        self.names_upstream = None
        self.bipartite = None

        # Other parameters
        self.u_ht = u_ht

        # Slurry phase
        self.Slurry = None

        # Parameters for optimization
        self.params_iter = None
        self.vol_mult = 1
        
    @property
    def Phases(self):
        return self._Phases

    @Phases.setter
    def Phases(self, phases):
        if isinstance(phases, (list, tuple)):
            self._Phases = phases
        elif isinstance(phases, Slurry):
            self._Phases = phases.Phases
        elif phases.__module__ == 'PharmaPy.Phases':
            if self._Phases is None:
                self._Phases = [phases]
            else:
                self._Phases.append(phases)
        else:
            raise RuntimeError('Please provide a list or tuple of phases '
                               'objects')

        if isinstance(phases, Slurry):
            self.Slurry = phases
        elif isinstance(self._Phases, (list, tuple)):
            if len(self._Phases) > 1:

                # Mixed phase
                self.Slurry = Slurry()
                self.Slurry.Phases = self._Phases

                # self.init_mass = self.Liquid_1.mass + self.Solid_1.mass
                # self.init_liq = copy.copy(self.Liquid_1.mass)

        if self.Slurry is not None:
            self.__original_phase_dict__ = [
                copy.deepcopy(phase.__dict__) for phase in self.Slurry.Phases]

            self.vol_slurry = copy.copy(self.Slurry.vol_slurry)
            if isinstance(self.vol_slurry, np.ndarray):
                self.vol_phase = self.vol_slurry[0]
            else:
                self.vol_phase = self.vol_slurry

            classify_phases(self)  # Solid_1, Liquid_1...

            self.__original_phase__ = [copy.deepcopy(self.Liquid_1),
                                       copy.deepcopy(self.Solid_1)]

            self.kron_jtg = np.zeros_like(self.Liquid_1.mass_frac)
            self.kron_jtg[self.target_ind] = 1

            # ---------- Names
            # Moments
            if self.method == 'moments':
                name_mom = [r'\mu_{}'.format(ind) for ind
                            in range(self.Solid_1.num_mom)]
                name_mom.append('C')

            # Species
            if self.name_species is None:
                num_sp = len(self.Liquid_1.mass_frac)
                self.name_species = list(string.ascii_uppercase[:num_sp])

    @property
    def Kinetics(self):
        return self._Kinetics

    @Kinetics.setter
    def Kinetics(self, instance):
        self._Kinetics = instance

        name_params = self._Kinetics.name_params
        if self.mask_params is None:
            self.mask_params = [True] * self._Kinetics.num_params
            self.name_params = name_params

        else:
            self.name_params = [name for ind, name in enumerate(name_params)
                                if self.mask_params[ind]]

        self.mask_params = np.array(self.mask_params)

        ind_true = np.where(self.mask_params)[0]
        ind_false = np.where(~self.mask_params)[0]

        self.params_fixed = self.Kinetics.concat_params()[ind_false]

        self.ind_maskpar = np.argsort(np.concatenate((ind_true, ind_false)))

    def reset(self):
        copy_dict = copy.deepcopy(self.__original_prof__)
        self.__dict__.update(copy_dict)

        for phase, di in zip(self.Phases, self.__original_phase_dict__):
            phase.__dict__.update(di)

    def method_of_moments(self, mu, conc, temp, params, rho_cry, vol=1):
        kv = self.Solid_1.kv

        # Kinetics
        if self.basis == 'mass_frac':
            rho_liq = self.Liquid_1.getDensity()
            comp_kin = conc / rho_liq
        else:
            comp_kin = conc

        # Kinetic terms
        mu_susp = mu*(1e-6)**np.arange(self.num_distr) / vol  # m**n/m**3_susp
        nucl, growth, dissol = self.Kinetics.get_kinetics(
            comp_kin[self.target_ind], comp_kin, temp, kv,
            mu_susp)

        growth = growth * self.Kinetics.alpha_fn(conc)

        ind_mom = np.arange(1, len(mu))

        # Model
        dmu_zero_dt = np.atleast_1d(nucl * vol)
        dmu_1on_dt = ind_mom * (growth + dissol) * mu[:-1] + \
            nucl * self.rad**ind_mom

        dmu_dt = np.concatenate((dmu_zero_dt, dmu_1on_dt))

        # Material balance in kg_API/s --> G in um, u_2 in um**2 (or m**2/m**3)
        mass_transf = np.atleast_1d(rho_cry * kv * (
            3*(growth + dissol)*mu[2] + nucl*self.rad**3)) * (1e-6)**3

        return dmu_dt, mass_transf

    def fvm_method(self, csd, moms, conc, temp, params, rho_cry,
                   output='dstates', vol=1):

        mu_2 = moms[2]

        kv_cry = self.Solid_1.kv

        # Kinetic terms
        if self.basis == 'mass_frac':
            rho_liq = self.Liquid_1.getDensity()
            comp_kin = conc / rho_liq
        else:
            comp_kin = conc

        nucl, growth, dissol = self.Kinetics.get_kinetics(
            comp_kin[self.target_ind], conc, temp, kv_cry, moms)

        nucl = nucl * self.scale * vol

        impurity_factor = self.Kinetics.alpha_fn(conc)
        growth = growth * impurity_factor  # um/s

        dissol = dissol  # um/s

        boundary_cond = nucl / (growth + eps)  # num/um or num/um/m**3
        f_aug = np.concatenate(([boundary_cond]*2, csd, [csd[-1]]))

        # Flux source terms
        f_diff = np.diff(f_aug)
        f_diff[f_diff == 0] = eps  # avoid division by zero for theta

        if growth > 0:
            theta = f_diff[:-1] / f_diff[1:]
        else:
            theta = f_diff[1:] / f_diff[:-1]

        # Van-Leer limiter
        limiter = np.zeros_like(f_diff)
        limiter[:-1] = (np.abs(theta) + theta) / (1 + np.abs(theta))

        growth_term = growth * (f_aug[1:-1] + 0.5 * f_diff[1:] * limiter[:-1])
        dissol_term = dissol * (f_aug[2:] - 0.5 * f_diff[1:] * limiter[1:])

        flux = growth_term + dissol_term

        if output == 'flux':
            return flux  # TODO: isn't it necessary to divide by dx?
        elif 'dstates':
            dcsd_dt = -np.diff(flux) / self.dx

            # Material bce in kg_API/s --> G in um, mu_2 in m**2 (or m**2/m**3)
            mass_transfer = rho_cry * kv_cry * (
                3*(growth + dissol)*mu_2 + nucl*self.rad**3) * (1e-6)

            return dcsd_dt, np.array(mass_transfer)

    def unit_model(self, time, states, params, mat_bce=False, enrgy_bce=False):

        # ---------- Prepare inputs
        if len(self.params_fixed) > 1:
            params_all = np.concatenate((params, self.params_fixed))
            params_all = params_all[self.ind_maskpar]
        else:
            params_all = params

        self.Kinetics.set_params(params_all)

        num_material = self.num_distr + self.num_species

        distr = states[:self.num_distr]
        w_conc = states[self.num_distr:num_material]

        ind_bces = num_material

        # Inputs
        u_input = self.get_inputs(time)

        # Check for volume
        if 'vol' in self.states_uo:
            vol = states[ind_bces]
            ind_bces += 1
        else:
            vol = self.vol_slurry

        # Check for temperature
        if 'temp_ht' in self.states_uo:
            temp, temp_ht = states[[ind_bces, ind_bces + 1]]
        elif 'temp' in self.states_uo:
            temp = states[ind_bces]
            temp_ht = None
        elif 'temp' in self.controls.keys():
            # temp = self.controls['temp'](time, self.temp,
            #                              *self.params_control['temp'],
            #                              t_zero=self.elapsed_time)

            temp = self.controls['temp'](time, *self.params_control['temp'])
            temp_ht = None
        else:
            temp = self.Liquid_1.temp

        # ---------- Physical properties
        self.Liquid_1.updatePhase(mass_conc=w_conc)
        self.Liquid_1.temp = temp
        self.Solid_1.temp = temp

        rhos_susp = self.Slurry.getDensity(temp=temp)

        name_unit = self.__class__.__name__

        if self.method == 'moments':
            moms = distr * (1e-6)**np.arange(len(distr))
            # moms = distr
        else:
            moms = self.Solid_1.getMoments(distr / self.scale)

        if name_unit == 'BatchCryst':
            rhos = rhos_susp
            h_in = None
            phis_in = None
        elif name_unit == 'SemibatchCryst' or name_unit == 'MSMPR':
            # massfrac_in = self.Liquid_1.mass_conc_to_frac(w_conc, basis='mass')
            inlet_temp = u_input['temp']

            if self.Inlet.__module__ == 'PharmaPy.MixedPhases':
                # self.Inlet.Liquid_1.updatePhase(mass_frac=massfrac_in)
                rhos_in = self.Inlet.getDensity(temp)

                inlet_distr = u_input['num_distrib']

                mom_in = self.Inlet.Solid_1.getMoments(inlet_distr, mom_num=3)

                phi_in = 1 - self.Inlet.Solid_1.kv * mom_in
                phis_in = np.concatenate([phi_in, 1 - phi_in])

                h_in = self.Inlet.getEnthalpy(inlet_temp, phis_in,
                                              rhos_in)
            else:
                # self.Inlet.updatePhase(mass_frac=massfrac_in)
                rho_liq_in = self.Inlet.getDensity(temp=inlet_temp)
                rho_sol_in = None

                rhos_in = np.array([rho_liq_in, rho_sol_in])
                h_in = self.Inlet.getEnthalpy(temp=inlet_temp)

                phis_in = [1, 0]

            rhos = [rhos_susp, rhos_in]

        # Balances
        material_bces, cryst_rate = self.material_balances(time, distr, w_conc,
                                                           temp, vol,
                                                           params, u_input,
                                                           rhos, moms, phis_in)

        if mat_bce:
            return material_bces
        elif enrgy_bce:
            energy_bce = self.energy_balances(time, distr, w_conc,
                                              temp, temp_ht, vol,
                                              params, cryst_rate,
                                              u_input,
                                              rhos, moms, h_in, heat_prof=True)

            return energy_bce

        else:

            if 'temp' in self.states_uo:
                energy_bce = self.energy_balances(time, distr, w_conc,
                                                  temp, temp_ht, vol,
                                                  params, cryst_rate,
                                                  u_input,
                                                  rhos, moms, h_in)

                balances = np.append(material_bces, energy_bce)
            else:
                balances = material_bces

            return balances

    def unit_jacobians(self, time, states, sens, params, fy, v_vector):
        if sens is not None:
            jac_states = self.jac_states_fun(time, states, params)
            jac_params = self.jac_params_fun(time, states, params)

            dsens_dt = np.dot(jac_states, sens) + jac_params

            if not isinstance(dsens_dt, np.ndarray):
                dsens_dt = dsens_dt._value

            return dsens_dt
        elif v_vector is not None:
            _, jac_v = self.jac_states_fun(time, states, params)(v_vector)

            return jac_v
        else:
            jac_states = self.jac_states_fun(time, states, params)

            if not isinstance(jac_states, np.ndarray):
                jac_states = jac_states._value

            return jac_states

    def jac_states_numerical(self, time, states, params, return_only=True):
        if return_only:
            return self.jac_states_vals
        else:
            def wrap_states(st): return self.unit_model(time, st, params)

            abstol = self.sundials_opt['atol']
            reltol = self.sundials_opt['rtol']
            jac_states = numerical_jac_central(wrap_states, states,
                                               dx=dx_jac_x,
                                               abs_tol=abstol, rel_tol=reltol)

            return jac_states

    def jac_params_numerical(self, time, states, params):
        def wrap_params(theta): return self.unit_model(time, states, theta)

        abstol = self.sundials_opt['atol']
        reltol = self.sundials_opt['rtol']
        p_bar = self.sundials_opt['pbar']

        dp = np.abs(p_bar) * np.sqrt(max(reltol, eps))

        jac_params = numerical_jac_central(wrap_params, params,
                                           dx=dp,
                                           abs_tol=abstol, rel_tol=reltol)

        return jac_params

    def jac_states_ad(self, time, states, params):
        def wrap_states(st): return self.unit_model(time, st, params)
        jac_states = jacfwd(wrap_states)(states)

        return jac_states

    def jac_params_ad(self, time, states, params):
        def wrap_params(theta): return self.unit_model(time, states, theta)
        jac_params = jacfwd(wrap_params)(params)

        return jac_params

    def rhs_sensitivity(self, time, states, sens, params):
        jac_params_vals = self.jac_params_fn(time, states, params)

        jac_states_vals = self.jac_states_fn(time, states, params,
                                             return_only=False)

        rhs_sens = np.dot(jac_states_vals, sens) + jac_params_vals

        self.jac_states_vals = jac_states_vals

        return rhs_sens

    def set_ode_problem(self, eval_sens, states_init, params_mergd,
                        jacv_prod):
        if eval_sens:
            problem = Explicit_Problem(self.unit_model, states_init,
                                       t0=self.elapsed_time,
                                       p0=params_mergd)

            if self.jac_type == 'finite_diff':
                self.jac_states_fn = self.jac_states_numerical
                self.jac_params_fn = self.jac_params_numerical

                problem.jac = self.jac_states_fn
                problem.rhs_sens = self.rhs_sensitivity

            elif self.jac_type == 'AD':
                self.jac_states_fn = self.jac_states_ad
                self.jac_params_fn = self.jac_params_ad

                problem.jac = self.jac_states_fn
                problem.rhs_sens = self.rhs_sensitivity
            elif self.jac_type == 'analytical':
                self.jac_states_fn = self.jac_states
                self.jac_params_fn = self.jac_params

                problem.jac = self.jac_states_fn
                problem.rhs_sens = self.rhs_sensitivity

            elif self.jac_type is None:
                pass
            else:
                raise NameError("Bad string value for the 'jac_type' argument")

        else:
            def unit_model(time, states): return self.unit_model(
                time, states, params_mergd)

            problem = Explicit_Problem(unit_model, states_init,
                                       t0=self.elapsed_time)
            # ----- Jacobian callables
            if self.method == 'moments':
                # w.r.t. states
                # problem.jac = lambda time, states: \
                #     self.unit_jacobians(time, states, None, params_mergd,
                #                         None, None)

                pass

            elif self.method == 'fvm':
                # J*v product (AD, slower than the one used by SUNDIALS)
                if jacv_prod:
                    problem.jacv = lambda time, states, fy, v: \
                        self.unit_jacobians(time, states, None, params_mergd,
                                            fy, v)

        return problem

    def solve_unit(self, runtime=None, time_grid=None,
                   eval_sens=False,
                   jac_v_prod=False, verbose=True, test=False,
                   sundials_opts=None):

        # ---------- Solid phase states
        if 'vol' in self.states_uo:
            if self.method == 'moments':
                init_solid = self.Solid_1.moments
                exp = np.arange(0, self.Solid_1.num_mom)
                init_solid = init_solid * (1e6)**exp

            # eps_init = init_solid[3] * self.Solid_1.kv

            elif self.method == '1D-FVM':
                x_grid = self.Solid_1.x_distrib
                init_solid = self.Solid_1.distrib * self.scale

        else:
            if self.method == 'moments':
                init_solid = self.Slurry.moments
                exp = np.arange(0, self.Slurry.num_mom)
                init_solid *= (1e6)**exp

            # eps_init = init_solid[3] * self.Solid_1.kv

            elif self.method == '1D-FVM':
                x_grid = self.Slurry.x_distrib
                init_solid = self.Slurry.distrib * self.scale

        self.num_distr = len(init_solid)

        self.dx = self.Slurry.dx
        self.x_grid = self.Slurry.x_distrib

        # ---------- Liquid phase states
        init_liquid = self.Liquid_1.mass_conc.copy()
        self.mask_composit = np.arange(len(init_liquid)) == self.target_ind

        # Create indexes for reordering states
        ind_max = np.argmax(init_liquid)

        ind_imp = np.arange(len(init_liquid))
        ind_imp = np.where(
            (ind_imp != self.target_ind) & (ind_imp != ind_max))[0]

        self.ind_imp = ind_imp

        self.composit_order = np.argsort(
            np.concatenate(([self.target_ind, ind_max], ind_imp))
        )

        self.num_species = len(init_liquid)

        if 'vol' in self.states_uo:  # Batch or semibatch
            vol_init = self.Slurry.getTotalVol()
            init_susp = np.append(init_liquid, vol_init)
        else:
            init_susp = init_liquid

        self.composit = init_liquid
        self.temp = self.Liquid_1.temp

        if self.reset_states:
            self.reset()

        # ---------- Read time
        if runtime is not None:
            final_time = runtime + self.elapsed_time

        if time_grid is not None:
            final_time = time_grid[-1]

        if self.scale_flag:
            self.scale_flag = False

        states_init = np.append(init_solid, init_susp)

        if 'temp_ht' in self.states_uo:
            states_init = np.concatenate(
                (states_init, [self.Liquid_1.temp, self.Liquid_1.temp]))
        elif 'temp' in self.states_uo:
            states_init = np.append(states_init, self.Liquid_1.temp)

        # if self.params_iter is None:
        merged_params = self.Kinetics.concat_params()[self.mask_params]
        # else:
        #     merged_params = self.params_iter

        # ---------- Create problem
        problem = self.set_ode_problem(eval_sens, states_init,
                                       merged_params, jac_v_prod)

        # ---------- Set solver
        # General
        solver = CVode(problem)
        solver.iter = 'Newton'
        solver.discr = 'BDF'

        if sundials_opts is not None:
            for name, val in sundials_opts.items():
                setattr(solver, name, val)

        self.sundials_opt = solver.get_options()

        if eval_sens:
            solver.sensmethod = 'SIMULTANEOUS'
            solver.suppress_sens = False
            solver.report_continuously = True

        if self.method == '1D-FVM':
            solver.linear_solver = 'SPGMR'  # large, sparse systems

        if not verbose:
            solver.verbosity = 50

        # ---------- Solve model
        time, states = solver.simulate(final_time, ncp_list=time_grid)

        self.retrieve_results(time, states)
        self.flatten_states()
        # ---------- Organize sensitivity
        if eval_sens:
            sensit = []
            for elem in solver.p_sol:
                sens = np.array(elem)
                sens[0] = 0  # correct NaN's at t = 0 for sensitivities
                sensit.append(sens)

            self.sensit = sensit

            return time, states, sensit
        else:
            return time, states

    def paramest_wrapper(self, params, t_vals,
                         modify_phase=None, modify_controls=None,
                         scale_factor=1e-3):
        self.reset()
        self.params_iter = params

        self.Kinetics.set_params(params)

        self.elapsed_time = 0

        if isinstance(modify_phase, dict):

            liquid_mod = modify_phase.get('Liquid', {})
            solid_mod = modify_phase.get('Solid', {})

            self.Liquid_1.updatePhase(**liquid_mod)
            self.Solid_1.updatePhase(**solid_mod)

        if isinstance(modify_controls, dict):
            self.params_control = modify_controls

        if self.method == 'moments':
            t_prof, states, sens = self.solve_unit(time_grid=t_vals,
                                                   eval_sens=True,
                                                   verbose=False)

            sens_sep = reorder_sens(sens, separate_sens=True)  # for each state

            mu = states[:, :self.num_distr]

            # convert to mm**n
            factor = (scale_factor)**np.arange(self.num_distr)

            sens_mom = [elem * fact for elem, fact in zip(sens_sep, factor)]
            sens_sep = sens_mom + sens_sep[self.num_distr:]

            mu *= factor  # mm

            mu_zero = mu[:, 0][..., np.newaxis]

            sens_zero = sens_sep[0]
            for ind, sens_j in enumerate(sens_sep[1:self.num_distr]):
                mu_j = mu[:, ind + 1][..., np.newaxis]
                div_rule = (sens_j * mu_zero - sens_zero * mu_j) \
                    / (mu_zero**2 + eps)

                sens_sep[ind + 1] = div_rule

            mu[:, 1:] = (mu[:, 1:].T/mu_zero.flatten()).T  # mu_j/mu_0

            states_out = np.column_stack((mu, states[:, self.num_distr:]))
            sens_out = np.vstack(sens_sep)

            return states_out, sens_out

        else:
            t_prof, states_out = self.solve_unit(time_grid=t_vals,
                                                 eval_sens=False,
                                                 verbose=False)
            return states_out

    def flatten_states(self):
<<<<<<< HEAD
        if type(self.distribProf) is list:
            self.distribProf = np.vstack(self.distribProf)

            self.wConcProf = np.concatenate(self.wConcProf)
            self.tempProf = np.concatenate(self.tempProf)
            self.timeProf = np.concatenate(self.timeProf)
            if len(self.tempProfHt) > 0:
                self.tempProfHt = np.concatenate(self.tempProfHt)
=======
        
        self.distribProf = np.vstack(self.distrib_runs)
>>>>>>> 073c8eb0

        self.wConcProf = np.concatenate(self.wConc_runs)
        self.tempProf = np.concatenate(self.temp_runs)
        self.timeProf = np.concatenate(self.time_runs)         
        
        if len(self.tempHT_runs) > 0:
            self.tempProfHt = np.concatenate(self.tempHT_runs)

        # Update phases
        self.Liquid_1.tempProf = self.tempProf

        self.Liquid_1.massconcProf = self.wConcProf

        self.Liquid_1.timeProf = self.timeProf

        self.Solid_1.tempProf = self.tempProf
        self.Solid_1.timeProf = self.timeProf

        if self.method == 'moments':
            self.Solid_1.momProf = self.distribProf
        else:
            distrProf = self.distribProf * self.vol_mult
            self.Solid_1.distribProf = distrProf
            momProf = self.Solid_1.getMoments(distrProf,
                                              mom_num=[0, 1, 2, 3, 4])

            # for ind in range(momProf.shape[1]):
            #     momProf[:, ind] *= (1e-6)**ind

            self.Solid_1.momProf = momProf
                
    def plot_profiles(self, fig_size=None, relative_mu0=False,
                      title=None, time_div=1, plot_solub=True):

<<<<<<< HEAD
        self.flatten_states()

        sat_conc = self.Kinetics.get_solubility(self.tempProf, self.wConcProf)
=======
        sat_conc = self.Kinetics.get_solubility(self.tempProf)
>>>>>>> 073c8eb0
        supersat = self.wConcProf[:, self.target_ind] - sat_conc

        if self.Kinetics.rel_super:
            supersat *= 1 / sat_conc

        self.supsatProf = supersat

        # if self.method == 'moments':
        mu = self.Solid_1.momProf
        num_mu = mu.shape[1]
        idx_mom = np.arange(mu.shape[1])

        # Sauter diameter
        if mu.shape[1] > 4:
            mu_4 = mu[:, 4]
        else:
            mu_4 = None

        if relative_mu0:
            # plot if there is at least one particle
            ind_part = np.argmax(mu[:, 0] > 1)
            num_mu -= 1

            div = mu[ind_part:, 0]
            mu_plot = mu[ind_part:, 1:4]
            if self.method == '1D-FVM':
                mu_plot[:, 0] *= 1e6  # express mean diam in um

            time_plot = self.timeProf[ind_part:]

            if mu_4 is not None:
                mu_4 = mu_4[ind_part:]
                num_mu -= 1

        else:
            div = 1
            mu_plot = mu
            time_plot = self.timeProf

        if 'vol' in self.states_uo:
            num_plots = num_mu + 3
        else:
            num_plots = num_mu + 2

        num_cols = bool(num_plots // 2) + 1
        num_rows = num_plots // 2 + num_plots % 2

        fig, axes = plt.subplots(num_rows, num_cols, figsize=fig_size)

        # ---------- Moments
        for ind, col in enumerate(mu_plot.T):
            axes.flatten()[ind].plot(time_plot/time_div,
                                     col/div)

            if relative_mu0:
                denom = '/\mu_{0}$'
                units = ['($\mu m$)'] + ['($m^%i$)' % i for i in idx_mom[2:]]
            else:
                denom = '$'
                if 'vol' in self.states_uo:
                    per = ''
                else:
                    per = ' m^{-3}'
                # exp = int(np.log10(self.scale))
                units = ['$(\mathregular{\# \: %s)}$' % per,
                         ' $\mathregular{(m \: %s)}$' % per] + \
                    [' $\mathregular{(m^%i \: %s)}$' % (i, per)
                     for i in idx_mom[2:]]

            axes.flatten()[ind].set_ylabel(r'$\mu_{}'.format(
                ind + relative_mu0) + denom + units[ind])

        # ---------- Sauter diameter
        if mu_4 is not None:
            if relative_mu0:
                ax_sauter = axes[0, 0].twinx()
                ax_sauter.plot(time_plot/time_div, mu_4 / mu_plot[:, 2] * 1e6,
                               '--')
                ax_sauter.set_ylabel('$\mu_4/\mu_3$ ($\mu m$)')

                ax_sauter.spines['top'].set_visible(False)

                ax_sauter.set_title('Mean diameter')

                # axes[0, 0].legend(('$\mu_1/\mu_0$', '$\mu_4/\mu_3$'))

        # ---------- Temperature
        ax_temp = axes.flatten()[ind + 1]
        ax_temp.plot(self.timeProf/time_div, self.Liquid_1.tempProf)

        if len(self.tempProfHt) > 0:
            ax_temp.plot(self.timeProf/time_div, self.tempProfHt, '--')

        ax_temp.set_ylabel(r'$T$ (K)')

        ax_temp.legend(('tank', 'jacket'), fontsize=7, loc='best')

        # ---------- Concentration
        ax_conc = axes.flatten()[ind + 2]
        ax_conc.plot(self.timeProf/time_div,
                     self.wConcProf[:, self.target_ind], 'b')

        target_id = self.name_species[self.target_ind]

        if self.basis == 'mass_frac':
            ax_conc.set_ylabel('$w_{%s, liq}$ ($kg/kg$)' % target_id)
        else:
            ax_conc.set_ylabel('$C_{%s, liq}$ ($kg/m^3$)' % target_id)

        if plot_solub:
            ax_conc.plot(self.timeProf/time_div, sat_conc, '--k', alpha=0.4)

        # Supersaturation
        ax_supsat = ax_conc.twinx()
        ax_supsat.plot(self.timeProf / time_div, supersat)
        color = ax_supsat.lines[0].get_color()
        ax_supsat.axhline(0, ls='--', alpha=0.6)
        
        if self.Kinetics.rel_super:
            ax_supsat.set_ylabel(
                'Supersaturation\n' + r'$\left( \frac{C - C_{sat}}{C_{sat}} \right)$')
        else:
            ax_supsat.set_ylabel('Supersaturation\n($kg/kg_{liq}$)')

        ax_supsat.spines['right'].set_color(color)
        ax_supsat.tick_params(colors=color)
        ax_supsat.yaxis.label.set_color(color)
        ax_supsat.spines['top'].set_visible(False)
        
        # ---------- Volume
        if 'vol' in self.states_uo:
            ax_vol = axes.flatten()[num_mu + 2]
            ax_vol.plot(self.timeProf/time_div, self.volProf)
            ax_vol.set_ylabel('$V_L$ ($m^3$)')

        # ---------- Final touches
        if len(axes.flatten()) > num_plots:
            fig.delaxes(axes.flatten()[-1])

        for ind, ax in enumerate(axes.flatten()):
            ax.spines['right'].set_visible(False)
            ax.spines['top'].set_visible(False)

            ax.xaxis.set_minor_locator(AutoMinorLocator(2))
            ax.yaxis.set_minor_locator(AutoMinorLocator(2))

        fig.suptitle(title)
        fig.tight_layout()

        if time_div == 1:
            fig.text(0.5, 0, 'time (s)', ha='center')

        return fig, axes, ax_supsat

    def plot_csd(self, view_angles=(20, -20), fig_size=None, time_eval=None,
                 vol_based=False, time_div=1, logx=True):
        self.flatten_states()

        if self.method != '1D-FVM':
            raise RuntimeError('No 3D data to show. Run crystallizer with the '
                               'FVM method')

        if time_eval is None:
            if vol_based:
                csd_plot = self.distribVolProf
            else:
                csd_plot = self.distribProf

            ls = LightSource(azdeg=0, altdeg=65)
            rgb = ls.shade(csd_plot, plt.cm.RdYlBu)

            time_plot = self.timeProf / time_div

            x_mesh, t_mesh = np.meshgrid(np.log10(self.x_grid), time_plot)
            x_mesh, t_mesh = np.meshgrid(self.x_grid[:90], time_plot[2:])

            fig = plt.figure(figsize=fig_size)

            ax = fig.gca(projection='3d')
            ax.plot_surface(t_mesh, x_mesh, np.log10(csd_plot[2:,:90]),
                            facecolors=rgb, antialiased=False,
                            linewidth=0,
                            rstride=2, cstride=2)
            # ax.view_init(*view_angles)

            # Edit
            if time_div == 1:
                ax.set_xlabel('time (s)')
            ax.set_ylabel(r'$\log_{10}(L)$ (L in $\mu m$)')
            ax.set_zlabel(r'$f \left( \frac{\#}{m^3 \mu m} \right)$')

            ax.dist = 11

            # ax.invert_yaxis()

        else:
            time_ind = np.argmin(abs(time_eval - self.timeProf))

            if vol_based:
                csd_time = self.distribVolProf[time_ind]
            else:
                csd_time = self.distribProf[time_ind]

            fig, ax = plt.subplots(figsize=fig_size)
            if logx:
                ax.semilogx(self.x_grid, csd_time, '-o', mfc='None')
            else:
                ax.plot(self.x_grid, csd_time, '-o', mfc='None')
            # ax.set_xlabel(r'$x$ ($\mu m$)')
            ax.set_xlabel(r'$x$ ($\mu m$)')

            if 'vol' in self.states_uo:
                distrib_name = '\\tilde{f}'
                div = ''
            else:
                distrib_name = 'f'
                div = 'm^3 \cdot '

            if vol_based:
                ax.set_ylabel(
                    # r'$f$ $\left( \frac{m^3}{m^3 \cdot \mu m} \right)$')
                    r'$%s_v$ $\left( \frac{m^3}{%s \mu m} \right)$' %
                    (distrib_name, div))
                # ax.set_xscale('log')
            else:
                ax.set_ylabel(
                    # r'$f$ $\left( \frac{\#}{m^3 \cdot \mu m} \right)$')
                    r'$%s$ $\left( \frac{\#}{%s \mu m} \right)$' %
                    (distrib_name, div))

            ax.spines['right'].set_visible(False)
            ax.spines['top'].set_visible(False)

            ax.text(1, 1.04, 't = {:.0f} s'.format(time_eval),
                    transform=ax.transAxes, ha='right')

        return fig, ax

    def plot_csd_2d(self, fig_size=(5, 4)):
        self.flatten_states()

        if self.method != '1D-FVM':
            raise RuntimeError('No 3D data to show. Run crystallizer with the '
                               'FVM method')

        x_mesh, t_mesh = np.meshgrid(self.x_grid, self.timeProf)

        fig, ax = plt.subplots(figsize=fig_size)

        cf = ax.contourf(x_mesh.T, t_mesh.T, self.distribProf.T,
                         cmap=cm.coolwarm, levels=150)
        cbar = fig.colorbar(cf)

        if self.scale == 1:
            cbar.ax.set_ylabel(r'$f$ $\left( \frac{\#}{m^3 \mu m} \right)$')
        else:
            exp = int(np.log10(self.scale))
            cbar.ax.set_ylabel(
                r'$f$ $\times 10^{%i}$ $\left( \frac{\#}{m^3 \mu m} \right)$ ' % exp)

        # Edit
        ax.set_xlabel(r'size ($\mu m$)')
        ax.set_ylabel('time (s)')
        ax.invert_yaxis()

        return fig, ax

    def plot_sens(self, mode='per_parameter'):
        if type(self.timeProf) is list:
            self.flatten_states()

        if self.sensit is None:
            raise AttributeError("No sensitivities detected. Run the unit "
                                 " with 'eval_sens'=True")

        if mode == 'per_parameter':
            sens_data = self.sensit
        elif mode == 'per_state':
            sens_data = reorder_sens(self.sensit, separate_sens=True)

        # Name states
        name_mom = ['\mu_%i' % i for i in range(self.num_distr)]
        name_conc = ["C_{" + self.name_species[ind] + "}"
                     for ind in range(len(self.Liquid_1.name_species))]

        name_others = []
        if 'vol' in self.states_uo:
            name_others.append('vol')

        if 'temp' in self.states_uo:
            name_others.append('temp')

        name_states = name_mom + name_conc + name_others
        name_params = [name for ind, name in
                       enumerate(self.Kinetics.name_params)
                       if self.mask_params[ind]]

        fig, axis = plot_sens(self.timeProf, sens_data,
                              name_states=name_states,
                              name_params=name_params,
                              mode=mode)

        return fig, axis

    def animate_cryst(self, filename=None, fps=5, step_data=1):
        from matplotlib.animation import FuncAnimation
        from matplotlib.animation import FFMpegWriter

        if type(self.timeProf) is list:
            self.flatten_states()

        if filename is None:
            filename = 'anim'

        fig_anim, ax_anim = plt.subplots(figsize=(5, 3.125))

        # ax_anim.set_xlim(0, self.x_grid.max())
        ax_anim.set_xlabel(r'crystal size ($\mu m$)')

        ax_anim.set_ylabel('counts')

        def func_data(ind):
            dist = self.distribProf[ind]
            return dist

        line, = ax_anim.plot(self.x_grid, func_data(0), '-o', mfc='None',
                             ms='2')
        time_tag = ax_anim.text(
            1, 1.04, '$time = {:.1f}$ s'.format(self.timeProf[0]),
            horizontalalignment='right',
            transform=ax_anim.transAxes)

        def func_anim(ind):
            f_vals = func_data(ind)
            line.set_ydata(f_vals)
            plt.gca().set_xscale("log")

            if f_vals.max() > f_vals.min():
                ax_anim.set_ylim(f_vals.min()*1.15, f_vals.max()*1.15)

            time_tag.set_text('$time = {:.1f}$ s'.format(self.timeProf[ind]))

            fig_anim.tight_layout()

        frames = np.arange(0, len(self.timeProf), step_data)
        animation = FuncAnimation(fig_anim, func_anim, frames=frames,
                                  repeat=True)

        writer = FFMpegWriter(fps=fps, metadata=dict(artist='Me'),
                              bitrate=1800)

        animation.save(filename + '.mp4', writer=writer)

        return animation, fig_anim, ax_anim


class BatchCryst(_BaseCryst):
    def __init__(self, target_ind, mask_params=None,
                 method='1D-FVM', scale=1,
                 isothermal=False, controls=None, params_control=None,
                 cfun_solub=None,
                 adiabatic=False,
                 rad_zero=0, reset_states=False, name_species=None,
                 u_ht=1000, vol_ht=None, ht_media=None, basis='mass_conc',
                 jac_type=None):

        super().__init__(mask_params, method, target_ind,
                         scale, isothermal, controls, params_control, cfun_solub,
                         adiabatic,
                         rad_zero,
                         reset_states, name_species, u_ht, vol_ht, ht_media,
                         basis, jac_type)
        """ Construct a Batch Crystallizer object
        Parameters
        ----------
        """

        self.is_continuous = False
        self.states_uo.append('conc_target')
        self.states_uo.append('vol')

        self.oper_mode = 'Batch'

        self.nomenclature()

        self.vol_offset = 0.75

    def nomenclature(self):
        if not self.isothermal:
            if 'temp' not in self.controls.keys():
                self.states_uo.append('temp')

        self.names_states_out = ['mass_conc']

        if self.method == 'moments':
            self.names_states_in.insert(0, 'moments')
            self.names_states_out.insert(0, 'moments')

            self.states_uo.insert(0, 'moments')

        elif self.method == '1D-FVM':
            self.names_states_in.insert(0, 'num_distrib')
            self.names_states_out.insert(0, 'total_distrib')

            self.states_uo.append('total_distrib')

        self.names_states_out = self.names_states_out + ['vol', 'temp']
        self.names_states_in += ['vol_liq', 'temp']

    def jac_states(self, time, states, params, return_only=True):

        if return_only:
            return self.jac_states_vals
        else:
            # Name states
            vol_liq = states[-1]

            num_material = self.num_distr + self.num_species
            w_conc = states[self.num_distr:num_material]

            # temp = self.controls['temp'](time, self.temp,
            #                              *self.params_control['temp'],
            #                              t_zero=self.elapsed_time)

            temp = self.controls['temp'](time, *self.params_control['temp'])

            num_states = len(states)
            conc_tg = w_conc[self.target_ind]
            c_sat = self.Kinetics.get_solubility(temp)

            moms = states[:self.num_distr]
            idx_moms = np.arange(1, len(moms))

            rho_l = self.Liquid_1.getDensity(temp=temp)
            rho_c = self.Solid_1.getDensity(temp=temp)
            kv = self.Solid_1.kv

            # Kinetics
            b_pr = self.Kinetics.prim_nucl
            b_sec = self.Kinetics.sec_nucl

            nucl = b_pr + b_sec
            gr = self.Kinetics.growth

            g_exp = self.Kinetics.params['growth'][-1]
            bp_exp = self.Kinetics.params['nucl_prim'][-1]
            bs_exp = self.Kinetics.params['nucl_sec'][-2]
            bs2_exp = self.Kinetics.params['nucl_sec'][-1]

            jacobian = np.zeros((num_states, num_states))

            # ----- Moments columns
            wrt_mu = idx_moms * gr

            rng = np.arange(len(wrt_mu))
            jacobian[rng + 1, rng] = wrt_mu

            # dfu0_dmu3
            jacobian[0, self.num_distr - 1] = vol_liq * bs2_exp * b_sec / \
                moms[3]

            # Second moment column (concentration eqns)
            dtr_mu2 = 3 * kv * gr * rho_c * \
                (1e-6)**3  # factor from material bce

            dfconc_dmu2 = -1/vol_liq * dtr_mu2 * (self.kron_jtg - w_conc/rho_l)
            jacobian[self.num_distr:self.num_distr + dfconc_dmu2.shape[0],
                     2] = dfconc_dmu2

            # Volume eqn
            jacobian[-1, 2] = -dtr_mu2 / rho_l  # dfvol/dmu2

            # ----- Concentration columns
            # Moment eqns
            conc_diff = conc_tg - c_sat

            dfmu0_dconc = (bp_exp * b_pr + bs_exp * b_sec) * \
                vol_liq / conc_diff
            dfmun_dconc = idx_moms * moms[:-1] * g_exp/conc_diff * gr

            jacobian[0, self.num_distr +
                     self.target_ind] = dfmu0_dconc

            jacobian[
                1:1 + dfmun_dconc.shape[0],
                self.num_distr + self.target_ind] = dfmun_dconc

            # Concentration eqns
            tr = 3 * kv * gr * moms[2] * rho_c * (1e-6)**3
            dtr_dconc_tg = g_exp * tr / conc_diff

            first_conc = np.outer(self.kron_jtg - w_conc/rho_l, self.kron_jtg)
            second_conc = tr/rho_l * np.eye(len(w_conc))

            dfconc_dconc = -1/vol_liq * \
                (dtr_dconc_tg * first_conc + second_conc)

            jacobian[self.num_distr:-1, self.num_distr:-1] = dfconc_dconc

            # Volume eqn
            jacobian[-1, self.num_distr + self.target_ind] = - \
                dtr_dconc_tg / rho_l

            # ----- Volume column
            # mu_zero eqn
            jacobian[0, -1] = nucl  # dfmu_0/dvol

            # Concentration eqn
            dfconc_dvol = 1/vol_liq**2 * (self.kron_jtg*tr - w_conc/rho_l * tr)
            jacobian[self.num_distr:self.num_distr + dfconc_dvol.shape[0],
                     -1] = dfconc_dvol

            return jacobian

    def jac_params(self, time, states, params):

        # temp = self.controls['temp'](time, self.temp,
        #                              *self.params_control['temp'],
        #                              t_zero=self.elapsed_time)

        temp = self.controls['temp'](time, *self.params_control['temp'])

        num_states = len(states)

        vol_liq = states[-1]
        moms = states[:self.num_distr]
        num_material = self.num_distr + self.num_species
        w_conc = states[self.num_distr:num_material]
        conc_tg = w_conc[self.target_ind]

        kv = self.Solid_1.kv
        rho_c = self.Solid_1.getDensity(temp=temp)
        rho_l = self.Liquid_1.getDensity(temp=temp)

        b_sec = self.Kinetics.sec_nucl

        dbp, dbs, dg, _, _ = self.Kinetics.deriv_cryst(conc_tg, w_conc, temp)
        dbs_ds2 = b_sec * np.log(max(eps, kv * moms[3]*1e-18))
        dbs = np.append(dbs, dbs_ds2)

        # dg *= 1e-6  # to m/s

        num_bp = len(dbp)
        num_bs = len(dbs)
        num_nucl = len(dbp) + len(dbs)
        num_gr = len(dg)

        # TODO: the 3 is only to account for dissolution
        num_params = num_nucl + num_gr + 3

        idx_moms = np.arange(1, self.num_distr)
        g_section = np.outer(idx_moms * moms[:-1], dg)

        # ----- Moment equations
        jacobian = np.zeros((num_states, num_params))

        # Zeroth moment eqn
        jacobian[0, :num_bp] = vol_liq * dbp
        jacobian[0, num_bp:num_bp + num_bs] = vol_liq * dbs

        # jacobian[0] *= vol_liq

        # 1 and higher order moments eqns
        jacobian[1:1 + g_section.shape[0],
                 num_nucl:num_nucl + g_section.shape[1]] = g_section

        # ----- Concentration eqns
        dtr_g = 3 * kv * rho_c * moms[2] * dg * \
            (1e-6)**3  # factor from material bce
        dconc_dg = -1/vol_liq * np.outer(self.kron_jtg - w_conc/rho_l, dtr_g)

        jacobian[self.num_distr:self.num_distr + dconc_dg.shape[0],
                 num_nucl:num_nucl + dconc_dg.shape[1]] = dconc_dg

        # ----- Volume eqn
        jacobian[-1, num_nucl:num_nucl + dtr_g.shape[0]] = -dtr_g / rho_l

        return jacobian[:, self.mask_params]

    def get_inputs(self, time):
        return None

    def material_balances(self, time, distrib, w_conc, temp, vol_liq, params,
                          u_inputs, rhos, moms, phi_in=None):

        rho_liq, rho_s = rhos

        vol_solid = moms[3] * self.Solid_1.kv  # mu_3 is total, not by volume
        vol_slurry = vol_liq + vol_solid

        if self.method == 'moments':
            ddistr_dt, transf = self.method_of_moments(distrib, w_conc, temp,
                                                       params, rho_s,
                                                       vol_slurry)
        elif self.method == '1D-FVM':
            ddistr_dt, transf = self.fvm_method(distrib, moms, w_conc, temp,
                                                params, rho_s, vol_slurry)

        # Balance for target
        self.Liquid_1.updatePhase(mass_conc=w_conc, vol=vol_liq)

        dvol_liq = -transf/rho_liq  # TODO: results not consistent with mu_3
        dcomp_dt = -transf/vol_liq * (self.kron_jtg - w_conc/rho_liq)

        dliq_dt = np.append(dcomp_dt, dvol_liq)

        if self.basis == 'mass_frac':
            dcomp_dt *= 1 / rho_liq

        dmaterial_dt = np.concatenate((ddistr_dt, dliq_dt))

        return dmaterial_dt, transf

    def energy_balances(self, time, distr, conc, temp, temp_ht, vol_liq,
                        params, cryst_rate, u_inputs, rhos, moms,
                        h_in=None, heat_prof=False):

        vol_solid = moms[3] * self.Solid_1.kv  # mu_3 is total, not by volume
        vol_total = vol_liq + vol_solid

        phi = vol_liq / vol_total
        phis = [phi, 1 - phi]

        # Suspension properties
        capacitance = self.Slurry.getCp(temp, phis, rhos,
                                        times_vliq=True)

        # Renaming
        dh_cryst = -1.46e4  # J/kg
        # dh_cryst = -self.Liquid_1.delta_fus[self.target_ind] / \
        #     self.Liquid_1.mw[self.target_ind] * 1000  # J/kg

        vol = vol_liq / phi
        diam = (4/np.pi * vol)**(1/3)
        area_ht = np.pi * diam**2  # m**2

        source_term = dh_cryst*cryst_rate

        if self.adiabatic:
            ht_term = 0
        elif 'temp' in self.controls.keys():
            ht_term = capacitance * vol  # return capacitance
        elif 'temp' in self.states_uo:
            ht_term = self.u_ht*area_ht*(temp - temp_ht)

        if heat_prof:
            heat_components = np.array([source_term, ht_term])
            return heat_components
        else:
            # Balance inside the tank
            dtemp_dt = (-source_term - ht_term) / capacitance / vol_liq

            if temp_ht is not None:
                tht_in = self.temp_ht_in  # degC
                flow_ht = self.flow_ht
                cp_ht = 4180  # J/kg/K
                rho_ht = 1000
                vol_ht = vol*0.14  # m**3

                dtht_dt = flow_ht / vol_ht * (tht_in - temp_ht) - \
                    self.u_ht*area_ht*(temp_ht - temp) / rho_ht/vol_ht/cp_ht

                return dtemp_dt, dtht_dt

            else:
                return dtemp_dt

    def retrieve_results(self, time, states):
        self.statesProf = states
        time_profile = np.array(time)

        # Decompose states
        self.timeProf.append(time_profile)
        distribProf = states[:, :self.num_distr] / self.scale
        self.distribProf.append(distribProf)
        self.volProf = states[:, self.num_distr + self.num_species]

        vol_liq = self.volProf[-1]

        if self.method == 'moments':
            mu_3_final = distribProf[-1][3]
        else:
            mu_3_final = self.Solid_1.getMoments(distrib=distribProf[-1],
                                                 mom_num=3)

        vol_sol = mu_3_final * self.Solid_1.kv

        rho_solid = self.Solid_1.getDensity()
        mass_sol = rho_solid * vol_sol

        vol_slurry = vol_liq + vol_sol
        num_material = self.num_distr + self.num_species
        y_outputs = np.delete(states, num_material, axis=1)

        if self.method == '1D-FVM':
            self.distribVolProf = distribProf * self.Solid_1.kv * self.x_grid**3

        if self.isothermal:
            self.tempProf.append(
                np.ones_like(time_profile) * self.Liquid_1.temp)

        elif 'temp' in self.controls.keys():
            # temp_controlled = self.controls['temp'](
            #     time_profile, self.temp, *self.params_control['temp'],
            #     t_zero=self.elapsed_time)

            temp_controlled = self.controls['temp'](
                time_profile, *self.params_control['temp'])

            self.tempProf.append(temp_controlled)

            self.Liquid_1.temp = self.tempProf[-1][-1]
            # self.Liquid_1.tempProf = self.tempProf[-1]
        else:
            self.tempProf.append(states[:, -2])
            self.tempProfHt.append(states[:, -1])

            self.Liquid_1.temp = self.tempProf[-1][-1]

        wConcProf = states[:, self.num_distr:self.num_distr + self.num_species]

        self.wConcProf.append(wConcProf)

        self.states = states[-1]
        self.temp = self.Liquid_1.temp

        if self.method == 'moments':
            self.Solid_1.moments = self.distribProf[-1][-1]
        else:
            self.Solid_1.distrib = self.distribProf[-1][-1]

        self.w_conc = self.wConcProf[-1][-1]

        self.Liquid_1.updatePhase(mass_conc=self.w_conc, vol=self.volProf[-1])

        if self.method == '1D-FVM':
            self.Solid_1.updatePhase(distrib=self.distribProf[-1][-1],
                                     mass=mass_sol)

        self.elapsed_time = time[-1]

        if self.name_species is None:
            conc_names = ['C_{}'.format(ind) for ind in
                          range(wConcProf.shape[1])]
        else:
            conc_names = ['C_{}'.format(name) for name in self.name_species]

        # self.name_states = self.name_states + conc_names

        # Create outlets
        liquid_out = copy.deepcopy(self.Liquid_1)
        solid_out = copy.deepcopy(self.Solid_1)

        if self.method == '1D-FVM':  # TODO: solid distrib shouldn't be per m3
            solid_out.updatePhase(distrib=distribProf[-1])

        self.Outlet = Slurry(vol_slurry=vol_slurry)
        self.Outlet.Phases = (liquid_out, solid_out)

        self.outputs = y_outputs

        # self.get_heat_duty(time, states)

    def get_heat_duty(self, time, states):
        q_heat = np.zeros((len(time), 2))

        if self.params_iter is None:
            merged_params = self.Kinetics.concat_params()[self.mask_params]
        else:
            merged_params = self.params_iter

        for ind, row in enumerate(states):
            row[:self.num_distr] *= self.scale  # scale distribution
            q_heat[ind] = self.unit_model(time[ind], row, merged_params,
                                          enrgy_bce=True)

        if 'temp' in self.controls.keys():
            q_gen, capacitance = q_heat.T

            dT_dt = self.params_control['temp'][0]  # linear T profile

            q_instant = dT_dt * capacitance + q_gen

        else:
            q_instant = q_heat  # TODO: write for other scenarios

        self.heat_duty = np.array([0, trapezoidal_rule(time, q_instant)])
        self.duty_type = [0, -2]


class MSMPR(_BaseCryst):
    def __init__(self, target_ind,
                 mask_params=None,
                 method='1D-FVM', scale=1,
                 isothermal=False, controls=None, params_control=None, cfun_solub=None,
                 adiabatic=False,
                 rad_zero=0, reset_states=False,
                 name_species=None,
                 u_ht=1000, vol_ht=None, ht_media=None, basis='mass_conc',
                 jac_type=None):

        super().__init__(mask_params, method, target_ind,
                         scale, isothermal, controls, params_control, cfun_solub,
                         adiabatic, rad_zero,
                         reset_states, name_species, u_ht, vol_ht, ht_media,
                         basis, jac_type)
        """ Construct a MSMPR object
        Parameters
        ----------
        oper_mode : str
            Operation mode of the reactor. It takes one of the following
            values: 'Batch', 'MSMPR', 'Semibatch'. If 'Semibatch', it is
            assumed that an antisolvent stream is entering the tank.
        """

        self.states_uo.append('conc_j')
        self.is_continuous = True
        self.oper_mode = 'Continuous'
        self._Inlet = None

        self.nomenclature()

        self.vol_offset = 0.75

    @property
    def Inlet(self):
        return self._Inlet

    @Inlet.setter
    def Inlet(self, inlet_object):
        self._Inlet = inlet_object

    def solve_steady_state(self, frac_seed, temp):

        vol = self.vol_slurry
        flow_v = self.Inlet.vol_flow / vol  # 1/s

        x_vec = self.Solid_1.x_distrib  # um

        kv = self.Solid_1.kv
        rho = self.Solid_1.getDensity(temp=temp)

        w_in = self.Inlet.Liquid_1.mass_frac[self.target_ind]

        def fun_of_frac(w_tank, full_output=False):

            nucl, growth, _ = self.Kinetics.get_kinetics(w_tank, temp, kv)

            # growth *= 1e-6

            # Analytical solution to f(x)
            f_zero = nucl / growth  # num / s / m**3 / um
            f_x = np.exp(-flow_v / growth * x_vec) * f_zero

            # vfrac_ph = self.Slurry.getFractions(f_x)
            # rho_liq = self.Liquid_1.getDensity(temp=temp)

            mu_2 = trapezoidal_rule(x_vec, x_vec**2 * f_x)

            kinetic_term = -3 * kv * rho * growth * mu_2
            flow_term = flow_v * (w_in - w_tank)

            conc_eqn = kinetic_term + flow_term

            if full_output:
                return f_x, conc_eqn
            else:
                return conc_eqn

        # Solve eqn
        # frac_seed = self.Liquid_1.mass_frac[self.target_ind]
        w_convg, info = newton(fun_of_frac, frac_seed, full_output=True)
        f_convg, final_fn = fun_of_frac(w_convg, full_output=True)

        return x_vec, f_convg, w_convg, info, final_fn

    def nomenclature(self):
        self.names_states_in += ['vol_flow', 'temp']

        if not self.isothermal:
            self.states_uo += ['temp', 'temp_ht']
        elif self.adiabatic:
            self.states_uo.append('temp')

        if self.method == 'moments':
            # mom_names = ['mu_%s0' % ind for ind in range(self.num_mom)]

            # for mom in mom_names[::-1]:
            self.names_states_in.insert(0, 'moments')

            self.states_uo.append('moments')

        elif self.method == '1D-FVM':
            self.names_states_in.insert(0, 'num_distrib')

            self.states_uo.append('num_distrib')

        self.names_states_out = self.names_states_in

    def get_inputs(self, time):
        if hasattr(self.Inlet, 'y_inlet'):
            all_inputs = self.Inlet.InterpolateInputs(time)
            input_upstream = get_dict_states(self.names_upstream,
                                             self.num_species, self.num_distr,
                                             all_inputs)

            input_dict = {}
            for key in self.names_states_in:
                input_dict[key] = input_upstream.get(self.bipartite[key])

            if input_dict['num_distrib'] is None:
                input_dict['num_distrib'] = np.zeros_like(
                    self.Solid_1.x_distrib)
        else:
            input_dict = {'temp': self.Inlet.Liquid_1.temp,
                          'mass_conc': self.Inlet.Liquid_1.mass_conc,
                          'vol_flow': self.Inlet.vol_flow,
                          'num_distrib': self.Inlet.Solid_1.distrib}

        return input_dict

    def material_balances(self, time, distrib, w_conc, temp, vol, params,
                          u_inputs, rhos, moms, phi_in):

        rho_sol = rhos[0][1]

        input_flow = u_inputs['vol_flow']
        input_distrib = u_inputs['num_distrib'] * self.scale
        input_conc = u_inputs['mass_conc']

        if self.method == 'moments':
            ddistr_dt, transf = self.method_of_moments(distrib, w_conc, temp,
                                                       params, rho_sol)

        elif self.method == '1D-FVM':
            ddistr_dt, transf = self.fvm_method(distrib, moms, w_conc, temp,
                                                params, rho_sol)

            self.Solid_1.moments[[2, 3]] = moms[[2, 3]]

        # ---------- Add flow terms
        # Distribution
        tau_inv = input_flow / vol
        flow_distrib = tau_inv * (input_distrib - distrib)

        ddistr_dt = ddistr_dt + flow_distrib

        # Liquid phase
        phi = 1 - self.Solid_1.kv * moms[3]

        c_tank = w_conc

        flow_term = tau_inv * (input_conc*phi_in[0] - c_tank*phi)
        transf_term = transf * (self.kron_jtg - c_tank / rho_sol)
        dcomp_dt = 1 / phi * (flow_term - transf_term)

        if self.basis == 'mass_frac':
            rho_liq = self.Liquid_1.getDensity()
            dcomp_dt *= 1 / rho_liq

        dmaterial_dt = np.concatenate((ddistr_dt, dcomp_dt))

        return dmaterial_dt, transf

    def energy_balances(self, time, distr, conc, temp, temp_ht, vol, params,
                        cryst_rate, u_inputs, rhos, moms, h_in,
                        heat_prof=False):

        rho_susp, rho_in = rhos

        input_flow = u_inputs['vol_flow']
        input_temp = u_inputs['temp']

        # Thermodynamic properties (basis: slurry volume)
        phi_liq = 1 - self.Solid_1.kv * moms[3]

        phis = [phi_liq, 1 - phi_liq]
        h_sp = self.Slurry.getEnthalpy(temp, phis, rho_susp)
        capacitance = self.Slurry.getCp(temp, phis, rho_susp)  # J/m**3/K

        # Renaming
        dh_cryst = -1.46e4  # J/kg
        # dh_cryst = -self.Liquid_1.delta_fus[self.target_ind] / \
        #     self.Liquid_1.mw[self.target_ind] * 1000  # J/kg

        diam = (4/np.pi * vol)**(1/3)
        area_ht = np.pi * diam**2  # m**2

        # Energy terms (W)
        flow_term = input_flow * (h_in - h_sp)
        source_term = dh_cryst*cryst_rate * vol

        if 'temp' in self.controls.keys():
            ht_term = capacitance * vol  # return capacitance
        elif 'temp' in self.states_uo:
            ht_term = self.u_ht*area_ht*(temp - temp_ht)

        if heat_prof:
            heat_components = np.hstack([source_term, ht_term, flow_term])
            return heat_components
        else:
            # Balance inside the tank
            dtemp_dt = (flow_term - source_term - ht_term) / vol / capacitance

            # Balance in the jacket
            flow_ht = self.ht_media.vol_flow
            tht_in = self.ht_media.temp_in
            cp_ht = self.ht_media.cp
            rho_ht = self.ht_media.rho

            vol_ht = vol*0.14  # m**3

            dtht_dt = flow_ht / vol_ht * (tht_in - temp_ht) - \
                self.u_ht*area_ht*(temp_ht - temp) / rho_ht/vol_ht/cp_ht

            return dtemp_dt, dtht_dt

    def retrieve_results(self, time, states):
        self.statesProf = states

        time_profile = np.array(time)
        
        self.time_runs.append(time_profile)

        states[:, :self.num_distr] *= 1 / self.scale

        distProf = states[:, :self.num_distr]
        self.distrib_runs.append(distProf)

        if self.method == '1D-FVM':
            self.distribVolProf = distProf * self.Solid_1.kv * self.x_grid**3

        volflow = self.get_inputs(time_profile)['vol_flow']

        num_material = self.num_distr + self.num_species

        rho_solid = self.Solid_1.getDensity()
        if 'vol' in self.states_uo:
            self.volProf = states[:, num_material]
            y_outputs = np.delete(states, num_material, axis=1)

            vol_liq = self.volProf[-1]
            vol_sol = self.Solid_1.getMoments(distrib=distProf[-1],
                                              mom_num=3) * self.Solid_1.kv
<<<<<<< HEAD

            vol_mult = 1
            vol_slurry = vol_liq + vol_sol

=======
>>>>>>> 073c8eb0
            mass_sol = rho_solid * vol_sol
            
        else:
            y_outputs = states
            vol_liq = self.Liquid_1.vol
<<<<<<< HEAD
            vol_mult = self.vol_slurry
            vol_slurry = self.vol_slurry

=======
>>>>>>> 073c8eb0
            mom_3 = self.Solid_1.getMoments(distrib=distProf[-1], mom_num=3)
            vol_sol = mom_3 * self.Solid_1.kv * self.vol_slurry
            
            self.vol_mult = self.vol_slurry

            mass_sol = rho_solid * vol_sol
            massflow_sol = mom_3 * self.Solid_1.kv * \
                self.get_inputs(time_profile[-1])['vol_flow'] * rho_solid

        if self.isothermal:
            temp_prof = np.ones_like(time_profile) * self.Liquid_1.temp
            self.temp_runs.append(temp_prof)

            y_outputs = np.column_stack((y_outputs, volflow))
            y_outputs = np.column_stack((y_outputs, temp_prof))

        elif 'temp_ht' in self.states_uo:
            self.temp_runs.append(states[:, -2])
            self.tempHT_runs.append(states[:, -1])

            self.Liquid_1.temp = self.temp_runs[-1][-1]

            y_outputs = y_outputs[:, :-1]
            y_outputs = np.insert(y_outputs, -1, volflow, axis=1)

        elif 'temp' in self.states_uo:
            self.temp_runs.append(states[:, -1])
            self.Liquid_1.temp = self.temp_runs[-1][-1]

            y_outputs = y_outputs[:, :-1]
            y_outputs = np.insert(y_outputs, -1, volflow, axis=1)

        else:
            temp_controlled = self.controls['temp'](
                time_profile, self.temp, *self.params_control['temp'],
                t_zero=self.elapsed_time)

            self.temp_runs.append(temp_controlled)

            y_outputs = np.column_stack((y_outputs, volflow))
            y_outputs = np.column_stack((y_outputs, temp_controlled))

            self.Liquid_1.temp = self.temp_runs[-1][-1]

        wConcProf = states[:, self.num_distr:num_material]

        self.wConc_runs.append(wConcProf)

        self.states = states[-1]
        self.temp = self.Liquid_1.temp

        # Update phases
<<<<<<< HEAD
        self.Solid_1.updatePhase(distrib=self.distribProf[-1][-1] * vol_mult)
=======
        self.Solid_1.updatePhase(distrib=self.distrib_runs[-1][-1] 
                                 * self.vol_mult)
>>>>>>> 073c8eb0
        self.Solid_1.temp = self.temp

        self.w_conc = self.wConc_runs[-1][-1]

        self.Liquid_1.updatePhase(vol=vol_liq, mass_conc=self.w_conc)
        
        self.Slurry.distrib = None
        self.Slurry.Phases = (self.Solid_1, self.Liquid_1)
        self.elapsed_time = time[-1]
        
        # Create output stream
        path = self.Liquid_1.path_data

        solid_comp = np.zeros(self.num_species)
        solid_comp[self.target_ind] = 1

        if type(self) == MSMPR:
            liquid_out = LiquidStream(path, mass_conc=self.w_conc,
                                      temp=self.temp)

            if self.method == '1D-FVM':
                solid_out = SolidStream(path,
                                        mass_frac=solid_comp)#,
                                        # mass_flow=massflow_sol,
                                        # x_distrib=self.x_grid,
                                        # distrib=self.distrib_runs[-1][-1])
            else:
                solid_out = SolidStream(path, x_distrib=self.x_grid,
                                        moments=self.distrib_runs[-1][-1],
                                        mass_frac=solid_comp,
                                        mass_flow=massflow_sol)

            self.Outlet = SlurryStream(vol_flow=self.Inlet.vol_flow,
                                       x_distrib=self.x_grid,
                                       distrib=self.distrib_runs[-1][-1])

            self.get_heat_duty(time, states)

        else:
            # liquid_out = LiquidPhase(path, mass_conc=self.w_conc,
            #                          temp=self.temp)

            liquid_out = copy.deepcopy(self.Liquid_1)
            solid_out = copy.deepcopy(self.Solid_1)
<<<<<<< HEAD
            solid_out.updatePhase(distrib=self.distribProf[-1][-1] * vol_mult)

=======
            #solid_out.updatePhase(distrib=self.distribProf[-1][-1] / vol_div)
            #solid_out.updatePhase(distrib=self.distribProf[-1][-1])
>>>>>>> 073c8eb0
            # if self.method == '1D-FVM':
            #     solid_out = SolidPhase(path, x_distrib=self.x_grid,
            #                            distrib=self.distribProf[-1][-1]/vol_div,
            #                            mass_frac=solid_comp)
            # else:
            #     # solid_out = SolidPhase(path, x_distrib=self.x_grid,
            #     #                        moments=self.distribProf[-1][-1],
            #     #                        mass_frac=solid_comp)

<<<<<<< HEAD
            self.Outlet = Slurry(vol_slurry=vol_slurry)
=======
            self.Outlet = Slurry(vol_slurry=self.vol_mult)
>>>>>>> 073c8eb0

        self.outputs = y_outputs
        self.Outlet.Phases = (liquid_out, solid_out)

    def get_heat_duty(self, time, states):
        q_heat = np.zeros((len(time), 3))

        if self.params_iter is None:
            merged_params = self.Kinetics.concat_params()[self.mask_params]
        else:
            merged_params = self.params_iter

        for ind, row in enumerate(states):
            row[:self.num_distr] *= self.scale  # scale distribution
            q_heat[ind] = self.unit_model(time[ind], row, merged_params,
                                          enrgy_bce=True)

        # q_heat[:, 0] *= -1
        q_gen, q_ht, flow_term = q_heat.T  # TODO: controlled temperature

        self.heat_prof = q_heat
        self.heat_duty = np.array([0, trapezoidal_rule(time, q_ht)])
        self.duty_type = [0, -2]


class SemibatchCryst(MSMPR):

    def nomenclature(self):
        self.states_uo.append('vol')

        self.names_states_out = ['mass_conc']

        if self.method == 'moments':
            mom_names = ['mu_%s0' % ind for ind in range(self.num_mom)]

            for mom in mom_names[::-1]:
                self.names_states_in.insert(0, mom)
                self.names_states_out.insert(0, 'total_%s' % mom)

            self.states_uo += mom_names

        elif self.method == '1D-FVM':
            self.names_states_in.insert(0, 'num_distrib')
            self.names_states_out.insert(0, 'total_distrib')

            self.states_uo.append('total_distrib')

        self.names_states_out = self.names_states_out + ['vol', 'temp']
        self.names_states_in += ['vol_flow', 'temp']

    def material_balances(self, time, distrib, w_conc, temp, vol_liq, params,
                          u_inputs, rhos, moms, phi_in):

        rho_susp, rho_in = rhos

        rho_liq, rho_sol = rho_susp
        rho_in_liq, _ = rho_in

        input_flow = u_inputs['vol_flow']
        input_distrib = u_inputs['num_distrib'] * self.scale
        input_conc = u_inputs['mass_conc']

        vol_solid = moms[3] * self.Solid_1.kv  # mu_3 is total, not by volume
        vol_slurry = vol_liq + vol_solid

        self.Liquid_1.updatePhase(mass_conc=w_conc)

        if self.method == 'moments':
            ddistr_dt, transf = self.method_of_moments(distrib, w_conc, temp,
                                                       params, rho_sol,
                                                       vol_slurry)

        elif self.method == '1D-FVM':
            ddistr_dt, transf = self.fvm_method(distrib, moms, w_conc, temp,
                                                params, rho_sol, vol_slurry)

        # ---------- Add flow terms
        # Distribution
        flow_distrib = input_flow * input_distrib

        ddistr_dt = ddistr_dt + flow_distrib

        # Liquid phase
        c_tank = w_conc

        flow_term = phi_in[0]*input_flow * (
            input_conc - w_conc * rho_in_liq/rho_liq)
        transf_term = transf * (self.kron_jtg - c_tank/rho_liq)

        dcomp_dt = 1/vol_liq * (flow_term - transf_term)
        dvol_dt = (phi_in[0] * input_flow * rho_in_liq - transf) / rho_liq

        dliq_dt = np.append(dcomp_dt, dvol_dt)

        if self.basis == 'mass_frac':
            dcomp_dt *= 1 / rho_liq

        dmaterial_dt = np.concatenate((ddistr_dt, dliq_dt))

        return dmaterial_dt, transf

    def energy_balances(self, time, distr, conc, temp, temp_ht, vol_liq,
                        params, cryst_rate, u_inputs, rhos, moms, h_in):

        rho_susp, rho_in = rhos

        # Input properties
        input_flow = u_inputs['vol_flow']

        vol_solid = moms[3] * self.Solid_1.kv  # mu_3 is total, not by volume
        vol_total = vol_liq + vol_solid

        phi = vol_liq / vol_total
        phis = [phi, 1 - phi]
        dens_slurry = np.dot(rho_susp, phis)

        # Suspension properties
        capacitance = self.Slurry.getCp(temp, phis, rho_susp,
                                        times_vliq=True)
        h_sp = self.Slurry.getEnthalpy(temp, phis, rho_susp)

        # Renaming
        dh_cryst = -1.46e4  # J/kg
        # dh_cryst = -self.Liquid_1.delta_fus[self.target_ind] / \
        #     self.Liquid_1.mw[self.target_ind] * 1000  # J/kg

        vol = vol_liq / phi
        diam = (4/np.pi * vol)**(1/3)
        area_ht = np.pi * diam**2  # m**2

        # Terms
        dens_in_liq = rho_in[0]
        dmass_dt = input_flow * dens_in_liq

        accum_term = dmass_dt * h_sp/dens_slurry
        flow_term = input_flow * h_in

        source_term = dh_cryst*cryst_rate

        if self.adiabatic:
            ht_term = 0
        else:
            ht_term = self.u_ht*area_ht*(temp - temp_ht)

        # Balance inside the tank
        dtemp_dt = (flow_term - source_term - ht_term - accum_term) / \
            capacitance / vol_liq

        # print(dtemp_dt)

        if temp_ht is not None:
            tht_in = self.temp_ht_in  # degC
            flow_ht = self.flow_ht
            cp_ht = 4180  # J/kg/K
            rho_ht = 1000
            vol_ht = vol*0.14  # m**3

            dtht_dt = flow_ht / vol_ht * (tht_in - temp_ht) - \
                self.u_ht*area_ht*(temp_ht - temp) / rho_ht/vol_ht/cp_ht

            return dtemp_dt, dtht_dt

        else:
            return dtemp_dt
<|MERGE_RESOLUTION|>--- conflicted
+++ resolved
@@ -1,2202 +1,2145 @@
-# -*- coding: utf-8 -*-
-"""
-Created on Tue Jan 14 19:31:56 2020
-@author: dcasasor
-"""
-
-# import autograd.numpy as np
-
-
-from assimulo.solvers import CVode
-from assimulo.problem import Explicit_Problem
-
-from PharmaPy.Phases import classify_phases
-from PharmaPy.Streams import LiquidStream, SolidStream
-from PharmaPy.Phases import LiquidPhase, SolidPhase
-from PharmaPy.MixedPhases import Slurry, SlurryStream
-from PharmaPy.Commons import reorder_sens, plot_sens, trapezoidal_rule, upwind_fvm, high_resolution_fvm
-from PharmaPy.NameAnalysis import get_dict_states
-from PharmaPy.jac_module import numerical_jac, numerical_jac_central, dx_jac_x
-
-import matplotlib.pyplot as plt
-from mpl_toolkits.mplot3d import Axes3D
-from matplotlib import cm
-from matplotlib.ticker import AutoMinorLocator
-from matplotlib.colors import LightSource
-
-from scipy.optimize import newton
-
-import copy
-import string
-
-try:
-    from jax import jacfwd
-    import jax.numpy as jnp
-    # from autograd import jacobian as autojac
-    # from autograd import make_jvp
-except:
-    print()
-    print(
-        'JAX is not available to perform automatic differentiation. '
-        'Install JAX if supported by your operating system (Linux, Mac).')
-    print()
-
-import numpy as np
-
-eps = np.finfo(float).eps
-gas_ct = 8.314  # J/mol/K
-
-
-class _BaseCryst:
-    np = np
-    # @decor_states
-    def __init__(self, mask_params,
-                 method, target_ind, scale,
-                 isothermal, controls, params_control, cfun_solub,
-                 adiabatic, rad_zero,
-                 reset_states, name_species,
-                 u_ht, vol_ht, ht_media, basis, jac_type):
-        """ Construct a Crystallizer object
-        Parameters
-        ----------
-        oper_mode : str
-            Operation mode of the reactor. It takes one of the following
-            values: 'Batch', 'MSMPR', 'Semibatch'. If 'Semibatch', it is
-            assumed that an antisolvent stream is entering the tank.
-        """
-
-        if jac_type == 'AD':
-            try:
-                import jax.numpy as np
-                _BaseCryst.np = np
-            except:
-                pass
-
-        self.distributed_uo = False
-        self.mask_params = mask_params
-        self.basis = basis
-        self.adiabatic = adiabatic
-
-        if cfun_solub is None:
-            self.cfun_solub = lambda conc: 1
-        else:
-            self.cfun_solub = cfun_solub
-
-        # ---------- Building objects
-        self._Phases = None
-        self._Kinetics = None
-        self.material_from_upstream = False
-
-        self.jac_type = jac_type
-
-        self.target_ind = target_ind
-
-        self.scale = scale
-        self.scale_flag = True
-
-        # Controls
-        if controls is None:
-            self.controls = {}
-            self.params_control = ()
-        else:
-            self.controls = controls
-            self.params_control = params_control
-
-        self.isothermal = isothermal
-        if 'temp' in self.controls.keys():
-            self.isothermal = False
-
-        self.ht_media = ht_media
-
-        self.method = method
-        self.rad = rad_zero
-
-        self.dx = None
-        self.sensit = None
-
-        # ---------- Create jacobians (autodiff)
-        self.jac_states_vals = None
-        # if method == 'moments':
-        #     self.jac_states_fun = autojac(self.unit_model, 1)
-        #     self.jac_params_fun = autojac(self.unit_model, 2)
-        # elif method == 'fvm':
-        #     self.jac_states_fun = make_jvp(self.fvm_method)
-
-        #     # self.jac_params_fun = autojac(self.fvm_method, 1)
-        #     self.jac_params_fun = None
-
-        # Outlets
-        self.reset_states = reset_states
-        self.elapsed_time = 0
-        self.temp_runs = []
-        self.wConc_runs = []
-        self.distrib_runs = []
-        self.time_runs = []
-        self.tempHT_runs = []
-
-        self.__original_prof__ = {
-            'tempProf': [], 'concProf': [], 'distribProf': [], 'timeProf': [],
-            'elapsed_time': 0, 'scale_flag': True
-        }
-
-        # ---------- Names
-        self.name_species = name_species
-
-        self.states_uo = ['mass_conc']
-        self.names_states_in = ['mass_conc']
-
-        if not self.isothermal and 'temp' not in self.controls.keys():
-            self.states_uo.append('temp')
-
-        self.names_upstream = None
-        self.bipartite = None
-
-        # Other parameters
-        self.u_ht = u_ht
-
-        # Slurry phase
-        self.Slurry = None
-
-        # Parameters for optimization
-        self.params_iter = None
-        self.vol_mult = 1
-        
-    @property
-    def Phases(self):
-        return self._Phases
-
-    @Phases.setter
-    def Phases(self, phases):
-        if isinstance(phases, (list, tuple)):
-            self._Phases = phases
-        elif isinstance(phases, Slurry):
-            self._Phases = phases.Phases
-        elif phases.__module__ == 'PharmaPy.Phases':
-            if self._Phases is None:
-                self._Phases = [phases]
-            else:
-                self._Phases.append(phases)
-        else:
-            raise RuntimeError('Please provide a list or tuple of phases '
-                               'objects')
-
-        if isinstance(phases, Slurry):
-            self.Slurry = phases
-        elif isinstance(self._Phases, (list, tuple)):
-            if len(self._Phases) > 1:
-
-                # Mixed phase
-                self.Slurry = Slurry()
-                self.Slurry.Phases = self._Phases
-
-                # self.init_mass = self.Liquid_1.mass + self.Solid_1.mass
-                # self.init_liq = copy.copy(self.Liquid_1.mass)
-
-        if self.Slurry is not None:
-            self.__original_phase_dict__ = [
-                copy.deepcopy(phase.__dict__) for phase in self.Slurry.Phases]
-
-            self.vol_slurry = copy.copy(self.Slurry.vol_slurry)
-            if isinstance(self.vol_slurry, np.ndarray):
-                self.vol_phase = self.vol_slurry[0]
-            else:
-                self.vol_phase = self.vol_slurry
-
-            classify_phases(self)  # Solid_1, Liquid_1...
-
-            self.__original_phase__ = [copy.deepcopy(self.Liquid_1),
-                                       copy.deepcopy(self.Solid_1)]
-
-            self.kron_jtg = np.zeros_like(self.Liquid_1.mass_frac)
-            self.kron_jtg[self.target_ind] = 1
-
-            # ---------- Names
-            # Moments
-            if self.method == 'moments':
-                name_mom = [r'\mu_{}'.format(ind) for ind
-                            in range(self.Solid_1.num_mom)]
-                name_mom.append('C')
-
-            # Species
-            if self.name_species is None:
-                num_sp = len(self.Liquid_1.mass_frac)
-                self.name_species = list(string.ascii_uppercase[:num_sp])
-
-    @property
-    def Kinetics(self):
-        return self._Kinetics
-
-    @Kinetics.setter
-    def Kinetics(self, instance):
-        self._Kinetics = instance
-
-        name_params = self._Kinetics.name_params
-        if self.mask_params is None:
-            self.mask_params = [True] * self._Kinetics.num_params
-            self.name_params = name_params
-
-        else:
-            self.name_params = [name for ind, name in enumerate(name_params)
-                                if self.mask_params[ind]]
-
-        self.mask_params = np.array(self.mask_params)
-
-        ind_true = np.where(self.mask_params)[0]
-        ind_false = np.where(~self.mask_params)[0]
-
-        self.params_fixed = self.Kinetics.concat_params()[ind_false]
-
-        self.ind_maskpar = np.argsort(np.concatenate((ind_true, ind_false)))
-
-    def reset(self):
-        copy_dict = copy.deepcopy(self.__original_prof__)
-        self.__dict__.update(copy_dict)
-
-        for phase, di in zip(self.Phases, self.__original_phase_dict__):
-            phase.__dict__.update(di)
-
-    def method_of_moments(self, mu, conc, temp, params, rho_cry, vol=1):
-        kv = self.Solid_1.kv
-
-        # Kinetics
-        if self.basis == 'mass_frac':
-            rho_liq = self.Liquid_1.getDensity()
-            comp_kin = conc / rho_liq
-        else:
-            comp_kin = conc
-
-        # Kinetic terms
-        mu_susp = mu*(1e-6)**np.arange(self.num_distr) / vol  # m**n/m**3_susp
-        nucl, growth, dissol = self.Kinetics.get_kinetics(
-            comp_kin[self.target_ind], comp_kin, temp, kv,
-            mu_susp)
-
-        growth = growth * self.Kinetics.alpha_fn(conc)
-
-        ind_mom = np.arange(1, len(mu))
-
-        # Model
-        dmu_zero_dt = np.atleast_1d(nucl * vol)
-        dmu_1on_dt = ind_mom * (growth + dissol) * mu[:-1] + \
-            nucl * self.rad**ind_mom
-
-        dmu_dt = np.concatenate((dmu_zero_dt, dmu_1on_dt))
-
-        # Material balance in kg_API/s --> G in um, u_2 in um**2 (or m**2/m**3)
-        mass_transf = np.atleast_1d(rho_cry * kv * (
-            3*(growth + dissol)*mu[2] + nucl*self.rad**3)) * (1e-6)**3
-
-        return dmu_dt, mass_transf
-
-    def fvm_method(self, csd, moms, conc, temp, params, rho_cry,
-                   output='dstates', vol=1):
-
-        mu_2 = moms[2]
-
-        kv_cry = self.Solid_1.kv
-
-        # Kinetic terms
-        if self.basis == 'mass_frac':
-            rho_liq = self.Liquid_1.getDensity()
-            comp_kin = conc / rho_liq
-        else:
-            comp_kin = conc
-
-        nucl, growth, dissol = self.Kinetics.get_kinetics(
-            comp_kin[self.target_ind], conc, temp, kv_cry, moms)
-
-        nucl = nucl * self.scale * vol
-
-        impurity_factor = self.Kinetics.alpha_fn(conc)
-        growth = growth * impurity_factor  # um/s
-
-        dissol = dissol  # um/s
-
-        boundary_cond = nucl / (growth + eps)  # num/um or num/um/m**3
-        f_aug = np.concatenate(([boundary_cond]*2, csd, [csd[-1]]))
-
-        # Flux source terms
-        f_diff = np.diff(f_aug)
-        f_diff[f_diff == 0] = eps  # avoid division by zero for theta
-
-        if growth > 0:
-            theta = f_diff[:-1] / f_diff[1:]
-        else:
-            theta = f_diff[1:] / f_diff[:-1]
-
-        # Van-Leer limiter
-        limiter = np.zeros_like(f_diff)
-        limiter[:-1] = (np.abs(theta) + theta) / (1 + np.abs(theta))
-
-        growth_term = growth * (f_aug[1:-1] + 0.5 * f_diff[1:] * limiter[:-1])
-        dissol_term = dissol * (f_aug[2:] - 0.5 * f_diff[1:] * limiter[1:])
-
-        flux = growth_term + dissol_term
-
-        if output == 'flux':
-            return flux  # TODO: isn't it necessary to divide by dx?
-        elif 'dstates':
-            dcsd_dt = -np.diff(flux) / self.dx
-
-            # Material bce in kg_API/s --> G in um, mu_2 in m**2 (or m**2/m**3)
-            mass_transfer = rho_cry * kv_cry * (
-                3*(growth + dissol)*mu_2 + nucl*self.rad**3) * (1e-6)
-
-            return dcsd_dt, np.array(mass_transfer)
-
-    def unit_model(self, time, states, params, mat_bce=False, enrgy_bce=False):
-
-        # ---------- Prepare inputs
-        if len(self.params_fixed) > 1:
-            params_all = np.concatenate((params, self.params_fixed))
-            params_all = params_all[self.ind_maskpar]
-        else:
-            params_all = params
-
-        self.Kinetics.set_params(params_all)
-
-        num_material = self.num_distr + self.num_species
-
-        distr = states[:self.num_distr]
-        w_conc = states[self.num_distr:num_material]
-
-        ind_bces = num_material
-
-        # Inputs
-        u_input = self.get_inputs(time)
-
-        # Check for volume
-        if 'vol' in self.states_uo:
-            vol = states[ind_bces]
-            ind_bces += 1
-        else:
-            vol = self.vol_slurry
-
-        # Check for temperature
-        if 'temp_ht' in self.states_uo:
-            temp, temp_ht = states[[ind_bces, ind_bces + 1]]
-        elif 'temp' in self.states_uo:
-            temp = states[ind_bces]
-            temp_ht = None
-        elif 'temp' in self.controls.keys():
-            # temp = self.controls['temp'](time, self.temp,
-            #                              *self.params_control['temp'],
-            #                              t_zero=self.elapsed_time)
-
-            temp = self.controls['temp'](time, *self.params_control['temp'])
-            temp_ht = None
-        else:
-            temp = self.Liquid_1.temp
-
-        # ---------- Physical properties
-        self.Liquid_1.updatePhase(mass_conc=w_conc)
-        self.Liquid_1.temp = temp
-        self.Solid_1.temp = temp
-
-        rhos_susp = self.Slurry.getDensity(temp=temp)
-
-        name_unit = self.__class__.__name__
-
-        if self.method == 'moments':
-            moms = distr * (1e-6)**np.arange(len(distr))
-            # moms = distr
-        else:
-            moms = self.Solid_1.getMoments(distr / self.scale)
-
-        if name_unit == 'BatchCryst':
-            rhos = rhos_susp
-            h_in = None
-            phis_in = None
-        elif name_unit == 'SemibatchCryst' or name_unit == 'MSMPR':
-            # massfrac_in = self.Liquid_1.mass_conc_to_frac(w_conc, basis='mass')
-            inlet_temp = u_input['temp']
-
-            if self.Inlet.__module__ == 'PharmaPy.MixedPhases':
-                # self.Inlet.Liquid_1.updatePhase(mass_frac=massfrac_in)
-                rhos_in = self.Inlet.getDensity(temp)
-
-                inlet_distr = u_input['num_distrib']
-
-                mom_in = self.Inlet.Solid_1.getMoments(inlet_distr, mom_num=3)
-
-                phi_in = 1 - self.Inlet.Solid_1.kv * mom_in
-                phis_in = np.concatenate([phi_in, 1 - phi_in])
-
-                h_in = self.Inlet.getEnthalpy(inlet_temp, phis_in,
-                                              rhos_in)
-            else:
-                # self.Inlet.updatePhase(mass_frac=massfrac_in)
-                rho_liq_in = self.Inlet.getDensity(temp=inlet_temp)
-                rho_sol_in = None
-
-                rhos_in = np.array([rho_liq_in, rho_sol_in])
-                h_in = self.Inlet.getEnthalpy(temp=inlet_temp)
-
-                phis_in = [1, 0]
-
-            rhos = [rhos_susp, rhos_in]
-
-        # Balances
-        material_bces, cryst_rate = self.material_balances(time, distr, w_conc,
-                                                           temp, vol,
-                                                           params, u_input,
-                                                           rhos, moms, phis_in)
-
-        if mat_bce:
-            return material_bces
-        elif enrgy_bce:
-            energy_bce = self.energy_balances(time, distr, w_conc,
-                                              temp, temp_ht, vol,
-                                              params, cryst_rate,
-                                              u_input,
-                                              rhos, moms, h_in, heat_prof=True)
-
-            return energy_bce
-
-        else:
-
-            if 'temp' in self.states_uo:
-                energy_bce = self.energy_balances(time, distr, w_conc,
-                                                  temp, temp_ht, vol,
-                                                  params, cryst_rate,
-                                                  u_input,
-                                                  rhos, moms, h_in)
-
-                balances = np.append(material_bces, energy_bce)
-            else:
-                balances = material_bces
-
-            return balances
-
-    def unit_jacobians(self, time, states, sens, params, fy, v_vector):
-        if sens is not None:
-            jac_states = self.jac_states_fun(time, states, params)
-            jac_params = self.jac_params_fun(time, states, params)
-
-            dsens_dt = np.dot(jac_states, sens) + jac_params
-
-            if not isinstance(dsens_dt, np.ndarray):
-                dsens_dt = dsens_dt._value
-
-            return dsens_dt
-        elif v_vector is not None:
-            _, jac_v = self.jac_states_fun(time, states, params)(v_vector)
-
-            return jac_v
-        else:
-            jac_states = self.jac_states_fun(time, states, params)
-
-            if not isinstance(jac_states, np.ndarray):
-                jac_states = jac_states._value
-
-            return jac_states
-
-    def jac_states_numerical(self, time, states, params, return_only=True):
-        if return_only:
-            return self.jac_states_vals
-        else:
-            def wrap_states(st): return self.unit_model(time, st, params)
-
-            abstol = self.sundials_opt['atol']
-            reltol = self.sundials_opt['rtol']
-            jac_states = numerical_jac_central(wrap_states, states,
-                                               dx=dx_jac_x,
-                                               abs_tol=abstol, rel_tol=reltol)
-
-            return jac_states
-
-    def jac_params_numerical(self, time, states, params):
-        def wrap_params(theta): return self.unit_model(time, states, theta)
-
-        abstol = self.sundials_opt['atol']
-        reltol = self.sundials_opt['rtol']
-        p_bar = self.sundials_opt['pbar']
-
-        dp = np.abs(p_bar) * np.sqrt(max(reltol, eps))
-
-        jac_params = numerical_jac_central(wrap_params, params,
-                                           dx=dp,
-                                           abs_tol=abstol, rel_tol=reltol)
-
-        return jac_params
-
-    def jac_states_ad(self, time, states, params):
-        def wrap_states(st): return self.unit_model(time, st, params)
-        jac_states = jacfwd(wrap_states)(states)
-
-        return jac_states
-
-    def jac_params_ad(self, time, states, params):
-        def wrap_params(theta): return self.unit_model(time, states, theta)
-        jac_params = jacfwd(wrap_params)(params)
-
-        return jac_params
-
-    def rhs_sensitivity(self, time, states, sens, params):
-        jac_params_vals = self.jac_params_fn(time, states, params)
-
-        jac_states_vals = self.jac_states_fn(time, states, params,
-                                             return_only=False)
-
-        rhs_sens = np.dot(jac_states_vals, sens) + jac_params_vals
-
-        self.jac_states_vals = jac_states_vals
-
-        return rhs_sens
-
-    def set_ode_problem(self, eval_sens, states_init, params_mergd,
-                        jacv_prod):
-        if eval_sens:
-            problem = Explicit_Problem(self.unit_model, states_init,
-                                       t0=self.elapsed_time,
-                                       p0=params_mergd)
-
-            if self.jac_type == 'finite_diff':
-                self.jac_states_fn = self.jac_states_numerical
-                self.jac_params_fn = self.jac_params_numerical
-
-                problem.jac = self.jac_states_fn
-                problem.rhs_sens = self.rhs_sensitivity
-
-            elif self.jac_type == 'AD':
-                self.jac_states_fn = self.jac_states_ad
-                self.jac_params_fn = self.jac_params_ad
-
-                problem.jac = self.jac_states_fn
-                problem.rhs_sens = self.rhs_sensitivity
-            elif self.jac_type == 'analytical':
-                self.jac_states_fn = self.jac_states
-                self.jac_params_fn = self.jac_params
-
-                problem.jac = self.jac_states_fn
-                problem.rhs_sens = self.rhs_sensitivity
-
-            elif self.jac_type is None:
-                pass
-            else:
-                raise NameError("Bad string value for the 'jac_type' argument")
-
-        else:
-            def unit_model(time, states): return self.unit_model(
-                time, states, params_mergd)
-
-            problem = Explicit_Problem(unit_model, states_init,
-                                       t0=self.elapsed_time)
-            # ----- Jacobian callables
-            if self.method == 'moments':
-                # w.r.t. states
-                # problem.jac = lambda time, states: \
-                #     self.unit_jacobians(time, states, None, params_mergd,
-                #                         None, None)
-
-                pass
-
-            elif self.method == 'fvm':
-                # J*v product (AD, slower than the one used by SUNDIALS)
-                if jacv_prod:
-                    problem.jacv = lambda time, states, fy, v: \
-                        self.unit_jacobians(time, states, None, params_mergd,
-                                            fy, v)
-
-        return problem
-
-    def solve_unit(self, runtime=None, time_grid=None,
-                   eval_sens=False,
-                   jac_v_prod=False, verbose=True, test=False,
-                   sundials_opts=None):
-
-        # ---------- Solid phase states
-        if 'vol' in self.states_uo:
-            if self.method == 'moments':
-                init_solid = self.Solid_1.moments
-                exp = np.arange(0, self.Solid_1.num_mom)
-                init_solid = init_solid * (1e6)**exp
-
-            # eps_init = init_solid[3] * self.Solid_1.kv
-
-            elif self.method == '1D-FVM':
-                x_grid = self.Solid_1.x_distrib
-                init_solid = self.Solid_1.distrib * self.scale
-
-        else:
-            if self.method == 'moments':
-                init_solid = self.Slurry.moments
-                exp = np.arange(0, self.Slurry.num_mom)
-                init_solid *= (1e6)**exp
-
-            # eps_init = init_solid[3] * self.Solid_1.kv
-
-            elif self.method == '1D-FVM':
-                x_grid = self.Slurry.x_distrib
-                init_solid = self.Slurry.distrib * self.scale
-
-        self.num_distr = len(init_solid)
-
-        self.dx = self.Slurry.dx
-        self.x_grid = self.Slurry.x_distrib
-
-        # ---------- Liquid phase states
-        init_liquid = self.Liquid_1.mass_conc.copy()
-        self.mask_composit = np.arange(len(init_liquid)) == self.target_ind
-
-        # Create indexes for reordering states
-        ind_max = np.argmax(init_liquid)
-
-        ind_imp = np.arange(len(init_liquid))
-        ind_imp = np.where(
-            (ind_imp != self.target_ind) & (ind_imp != ind_max))[0]
-
-        self.ind_imp = ind_imp
-
-        self.composit_order = np.argsort(
-            np.concatenate(([self.target_ind, ind_max], ind_imp))
-        )
-
-        self.num_species = len(init_liquid)
-
-        if 'vol' in self.states_uo:  # Batch or semibatch
-            vol_init = self.Slurry.getTotalVol()
-            init_susp = np.append(init_liquid, vol_init)
-        else:
-            init_susp = init_liquid
-
-        self.composit = init_liquid
-        self.temp = self.Liquid_1.temp
-
-        if self.reset_states:
-            self.reset()
-
-        # ---------- Read time
-        if runtime is not None:
-            final_time = runtime + self.elapsed_time
-
-        if time_grid is not None:
-            final_time = time_grid[-1]
-
-        if self.scale_flag:
-            self.scale_flag = False
-
-        states_init = np.append(init_solid, init_susp)
-
-        if 'temp_ht' in self.states_uo:
-            states_init = np.concatenate(
-                (states_init, [self.Liquid_1.temp, self.Liquid_1.temp]))
-        elif 'temp' in self.states_uo:
-            states_init = np.append(states_init, self.Liquid_1.temp)
-
-        # if self.params_iter is None:
-        merged_params = self.Kinetics.concat_params()[self.mask_params]
-        # else:
-        #     merged_params = self.params_iter
-
-        # ---------- Create problem
-        problem = self.set_ode_problem(eval_sens, states_init,
-                                       merged_params, jac_v_prod)
-
-        # ---------- Set solver
-        # General
-        solver = CVode(problem)
-        solver.iter = 'Newton'
-        solver.discr = 'BDF'
-
-        if sundials_opts is not None:
-            for name, val in sundials_opts.items():
-                setattr(solver, name, val)
-
-        self.sundials_opt = solver.get_options()
-
-        if eval_sens:
-            solver.sensmethod = 'SIMULTANEOUS'
-            solver.suppress_sens = False
-            solver.report_continuously = True
-
-        if self.method == '1D-FVM':
-            solver.linear_solver = 'SPGMR'  # large, sparse systems
-
-        if not verbose:
-            solver.verbosity = 50
-
-        # ---------- Solve model
-        time, states = solver.simulate(final_time, ncp_list=time_grid)
-
-        self.retrieve_results(time, states)
-        self.flatten_states()
-        # ---------- Organize sensitivity
-        if eval_sens:
-            sensit = []
-            for elem in solver.p_sol:
-                sens = np.array(elem)
-                sens[0] = 0  # correct NaN's at t = 0 for sensitivities
-                sensit.append(sens)
-
-            self.sensit = sensit
-
-            return time, states, sensit
-        else:
-            return time, states
-
-    def paramest_wrapper(self, params, t_vals,
-                         modify_phase=None, modify_controls=None,
-                         scale_factor=1e-3):
-        self.reset()
-        self.params_iter = params
-
-        self.Kinetics.set_params(params)
-
-        self.elapsed_time = 0
-
-        if isinstance(modify_phase, dict):
-
-            liquid_mod = modify_phase.get('Liquid', {})
-            solid_mod = modify_phase.get('Solid', {})
-
-            self.Liquid_1.updatePhase(**liquid_mod)
-            self.Solid_1.updatePhase(**solid_mod)
-
-        if isinstance(modify_controls, dict):
-            self.params_control = modify_controls
-
-        if self.method == 'moments':
-            t_prof, states, sens = self.solve_unit(time_grid=t_vals,
-                                                   eval_sens=True,
-                                                   verbose=False)
-
-            sens_sep = reorder_sens(sens, separate_sens=True)  # for each state
-
-            mu = states[:, :self.num_distr]
-
-            # convert to mm**n
-            factor = (scale_factor)**np.arange(self.num_distr)
-
-            sens_mom = [elem * fact for elem, fact in zip(sens_sep, factor)]
-            sens_sep = sens_mom + sens_sep[self.num_distr:]
-
-            mu *= factor  # mm
-
-            mu_zero = mu[:, 0][..., np.newaxis]
-
-            sens_zero = sens_sep[0]
-            for ind, sens_j in enumerate(sens_sep[1:self.num_distr]):
-                mu_j = mu[:, ind + 1][..., np.newaxis]
-                div_rule = (sens_j * mu_zero - sens_zero * mu_j) \
-                    / (mu_zero**2 + eps)
-
-                sens_sep[ind + 1] = div_rule
-
-            mu[:, 1:] = (mu[:, 1:].T/mu_zero.flatten()).T  # mu_j/mu_0
-
-            states_out = np.column_stack((mu, states[:, self.num_distr:]))
-            sens_out = np.vstack(sens_sep)
-
-            return states_out, sens_out
-
-        else:
-            t_prof, states_out = self.solve_unit(time_grid=t_vals,
-                                                 eval_sens=False,
-                                                 verbose=False)
-            return states_out
-
-    def flatten_states(self):
-<<<<<<< HEAD
-        if type(self.distribProf) is list:
-            self.distribProf = np.vstack(self.distribProf)
-
-            self.wConcProf = np.concatenate(self.wConcProf)
-            self.tempProf = np.concatenate(self.tempProf)
-            self.timeProf = np.concatenate(self.timeProf)
-            if len(self.tempProfHt) > 0:
-                self.tempProfHt = np.concatenate(self.tempProfHt)
-=======
-        
-        self.distribProf = np.vstack(self.distrib_runs)
->>>>>>> 073c8eb0
-
-        self.wConcProf = np.concatenate(self.wConc_runs)
-        self.tempProf = np.concatenate(self.temp_runs)
-        self.timeProf = np.concatenate(self.time_runs)         
-        
-        if len(self.tempHT_runs) > 0:
-            self.tempProfHt = np.concatenate(self.tempHT_runs)
-
-        # Update phases
-        self.Liquid_1.tempProf = self.tempProf
-
-        self.Liquid_1.massconcProf = self.wConcProf
-
-        self.Liquid_1.timeProf = self.timeProf
-
-        self.Solid_1.tempProf = self.tempProf
-        self.Solid_1.timeProf = self.timeProf
-
-        if self.method == 'moments':
-            self.Solid_1.momProf = self.distribProf
-        else:
-            distrProf = self.distribProf * self.vol_mult
-            self.Solid_1.distribProf = distrProf
-            momProf = self.Solid_1.getMoments(distrProf,
-                                              mom_num=[0, 1, 2, 3, 4])
-
-            # for ind in range(momProf.shape[1]):
-            #     momProf[:, ind] *= (1e-6)**ind
-
-            self.Solid_1.momProf = momProf
-                
-    def plot_profiles(self, fig_size=None, relative_mu0=False,
-                      title=None, time_div=1, plot_solub=True):
-
-<<<<<<< HEAD
-        self.flatten_states()
-
-        sat_conc = self.Kinetics.get_solubility(self.tempProf, self.wConcProf)
-=======
-        sat_conc = self.Kinetics.get_solubility(self.tempProf)
->>>>>>> 073c8eb0
-        supersat = self.wConcProf[:, self.target_ind] - sat_conc
-
-        if self.Kinetics.rel_super:
-            supersat *= 1 / sat_conc
-
-        self.supsatProf = supersat
-
-        # if self.method == 'moments':
-        mu = self.Solid_1.momProf
-        num_mu = mu.shape[1]
-        idx_mom = np.arange(mu.shape[1])
-
-        # Sauter diameter
-        if mu.shape[1] > 4:
-            mu_4 = mu[:, 4]
-        else:
-            mu_4 = None
-
-        if relative_mu0:
-            # plot if there is at least one particle
-            ind_part = np.argmax(mu[:, 0] > 1)
-            num_mu -= 1
-
-            div = mu[ind_part:, 0]
-            mu_plot = mu[ind_part:, 1:4]
-            if self.method == '1D-FVM':
-                mu_plot[:, 0] *= 1e6  # express mean diam in um
-
-            time_plot = self.timeProf[ind_part:]
-
-            if mu_4 is not None:
-                mu_4 = mu_4[ind_part:]
-                num_mu -= 1
-
-        else:
-            div = 1
-            mu_plot = mu
-            time_plot = self.timeProf
-
-        if 'vol' in self.states_uo:
-            num_plots = num_mu + 3
-        else:
-            num_plots = num_mu + 2
-
-        num_cols = bool(num_plots // 2) + 1
-        num_rows = num_plots // 2 + num_plots % 2
-
-        fig, axes = plt.subplots(num_rows, num_cols, figsize=fig_size)
-
-        # ---------- Moments
-        for ind, col in enumerate(mu_plot.T):
-            axes.flatten()[ind].plot(time_plot/time_div,
-                                     col/div)
-
-            if relative_mu0:
-                denom = '/\mu_{0}$'
-                units = ['($\mu m$)'] + ['($m^%i$)' % i for i in idx_mom[2:]]
-            else:
-                denom = '$'
-                if 'vol' in self.states_uo:
-                    per = ''
-                else:
-                    per = ' m^{-3}'
-                # exp = int(np.log10(self.scale))
-                units = ['$(\mathregular{\# \: %s)}$' % per,
-                         ' $\mathregular{(m \: %s)}$' % per] + \
-                    [' $\mathregular{(m^%i \: %s)}$' % (i, per)
-                     for i in idx_mom[2:]]
-
-            axes.flatten()[ind].set_ylabel(r'$\mu_{}'.format(
-                ind + relative_mu0) + denom + units[ind])
-
-        # ---------- Sauter diameter
-        if mu_4 is not None:
-            if relative_mu0:
-                ax_sauter = axes[0, 0].twinx()
-                ax_sauter.plot(time_plot/time_div, mu_4 / mu_plot[:, 2] * 1e6,
-                               '--')
-                ax_sauter.set_ylabel('$\mu_4/\mu_3$ ($\mu m$)')
-
-                ax_sauter.spines['top'].set_visible(False)
-
-                ax_sauter.set_title('Mean diameter')
-
-                # axes[0, 0].legend(('$\mu_1/\mu_0$', '$\mu_4/\mu_3$'))
-
-        # ---------- Temperature
-        ax_temp = axes.flatten()[ind + 1]
-        ax_temp.plot(self.timeProf/time_div, self.Liquid_1.tempProf)
-
-        if len(self.tempProfHt) > 0:
-            ax_temp.plot(self.timeProf/time_div, self.tempProfHt, '--')
-
-        ax_temp.set_ylabel(r'$T$ (K)')
-
-        ax_temp.legend(('tank', 'jacket'), fontsize=7, loc='best')
-
-        # ---------- Concentration
-        ax_conc = axes.flatten()[ind + 2]
-        ax_conc.plot(self.timeProf/time_div,
-                     self.wConcProf[:, self.target_ind], 'b')
-
-        target_id = self.name_species[self.target_ind]
-
-        if self.basis == 'mass_frac':
-            ax_conc.set_ylabel('$w_{%s, liq}$ ($kg/kg$)' % target_id)
-        else:
-            ax_conc.set_ylabel('$C_{%s, liq}$ ($kg/m^3$)' % target_id)
-
-        if plot_solub:
-            ax_conc.plot(self.timeProf/time_div, sat_conc, '--k', alpha=0.4)
-
-        # Supersaturation
-        ax_supsat = ax_conc.twinx()
-        ax_supsat.plot(self.timeProf / time_div, supersat)
-        color = ax_supsat.lines[0].get_color()
-        ax_supsat.axhline(0, ls='--', alpha=0.6)
-        
-        if self.Kinetics.rel_super:
-            ax_supsat.set_ylabel(
-                'Supersaturation\n' + r'$\left( \frac{C - C_{sat}}{C_{sat}} \right)$')
-        else:
-            ax_supsat.set_ylabel('Supersaturation\n($kg/kg_{liq}$)')
-
-        ax_supsat.spines['right'].set_color(color)
-        ax_supsat.tick_params(colors=color)
-        ax_supsat.yaxis.label.set_color(color)
-        ax_supsat.spines['top'].set_visible(False)
-        
-        # ---------- Volume
-        if 'vol' in self.states_uo:
-            ax_vol = axes.flatten()[num_mu + 2]
-            ax_vol.plot(self.timeProf/time_div, self.volProf)
-            ax_vol.set_ylabel('$V_L$ ($m^3$)')
-
-        # ---------- Final touches
-        if len(axes.flatten()) > num_plots:
-            fig.delaxes(axes.flatten()[-1])
-
-        for ind, ax in enumerate(axes.flatten()):
-            ax.spines['right'].set_visible(False)
-            ax.spines['top'].set_visible(False)
-
-            ax.xaxis.set_minor_locator(AutoMinorLocator(2))
-            ax.yaxis.set_minor_locator(AutoMinorLocator(2))
-
-        fig.suptitle(title)
-        fig.tight_layout()
-
-        if time_div == 1:
-            fig.text(0.5, 0, 'time (s)', ha='center')
-
-        return fig, axes, ax_supsat
-
-    def plot_csd(self, view_angles=(20, -20), fig_size=None, time_eval=None,
-                 vol_based=False, time_div=1, logx=True):
-        self.flatten_states()
-
-        if self.method != '1D-FVM':
-            raise RuntimeError('No 3D data to show. Run crystallizer with the '
-                               'FVM method')
-
-        if time_eval is None:
-            if vol_based:
-                csd_plot = self.distribVolProf
-            else:
-                csd_plot = self.distribProf
-
-            ls = LightSource(azdeg=0, altdeg=65)
-            rgb = ls.shade(csd_plot, plt.cm.RdYlBu)
-
-            time_plot = self.timeProf / time_div
-
-            x_mesh, t_mesh = np.meshgrid(np.log10(self.x_grid), time_plot)
-            x_mesh, t_mesh = np.meshgrid(self.x_grid[:90], time_plot[2:])
-
-            fig = plt.figure(figsize=fig_size)
-
-            ax = fig.gca(projection='3d')
-            ax.plot_surface(t_mesh, x_mesh, np.log10(csd_plot[2:,:90]),
-                            facecolors=rgb, antialiased=False,
-                            linewidth=0,
-                            rstride=2, cstride=2)
-            # ax.view_init(*view_angles)
-
-            # Edit
-            if time_div == 1:
-                ax.set_xlabel('time (s)')
-            ax.set_ylabel(r'$\log_{10}(L)$ (L in $\mu m$)')
-            ax.set_zlabel(r'$f \left( \frac{\#}{m^3 \mu m} \right)$')
-
-            ax.dist = 11
-
-            # ax.invert_yaxis()
-
-        else:
-            time_ind = np.argmin(abs(time_eval - self.timeProf))
-
-            if vol_based:
-                csd_time = self.distribVolProf[time_ind]
-            else:
-                csd_time = self.distribProf[time_ind]
-
-            fig, ax = plt.subplots(figsize=fig_size)
-            if logx:
-                ax.semilogx(self.x_grid, csd_time, '-o', mfc='None')
-            else:
-                ax.plot(self.x_grid, csd_time, '-o', mfc='None')
-            # ax.set_xlabel(r'$x$ ($\mu m$)')
-            ax.set_xlabel(r'$x$ ($\mu m$)')
-
-            if 'vol' in self.states_uo:
-                distrib_name = '\\tilde{f}'
-                div = ''
-            else:
-                distrib_name = 'f'
-                div = 'm^3 \cdot '
-
-            if vol_based:
-                ax.set_ylabel(
-                    # r'$f$ $\left( \frac{m^3}{m^3 \cdot \mu m} \right)$')
-                    r'$%s_v$ $\left( \frac{m^3}{%s \mu m} \right)$' %
-                    (distrib_name, div))
-                # ax.set_xscale('log')
-            else:
-                ax.set_ylabel(
-                    # r'$f$ $\left( \frac{\#}{m^3 \cdot \mu m} \right)$')
-                    r'$%s$ $\left( \frac{\#}{%s \mu m} \right)$' %
-                    (distrib_name, div))
-
-            ax.spines['right'].set_visible(False)
-            ax.spines['top'].set_visible(False)
-
-            ax.text(1, 1.04, 't = {:.0f} s'.format(time_eval),
-                    transform=ax.transAxes, ha='right')
-
-        return fig, ax
-
-    def plot_csd_2d(self, fig_size=(5, 4)):
-        self.flatten_states()
-
-        if self.method != '1D-FVM':
-            raise RuntimeError('No 3D data to show. Run crystallizer with the '
-                               'FVM method')
-
-        x_mesh, t_mesh = np.meshgrid(self.x_grid, self.timeProf)
-
-        fig, ax = plt.subplots(figsize=fig_size)
-
-        cf = ax.contourf(x_mesh.T, t_mesh.T, self.distribProf.T,
-                         cmap=cm.coolwarm, levels=150)
-        cbar = fig.colorbar(cf)
-
-        if self.scale == 1:
-            cbar.ax.set_ylabel(r'$f$ $\left( \frac{\#}{m^3 \mu m} \right)$')
-        else:
-            exp = int(np.log10(self.scale))
-            cbar.ax.set_ylabel(
-                r'$f$ $\times 10^{%i}$ $\left( \frac{\#}{m^3 \mu m} \right)$ ' % exp)
-
-        # Edit
-        ax.set_xlabel(r'size ($\mu m$)')
-        ax.set_ylabel('time (s)')
-        ax.invert_yaxis()
-
-        return fig, ax
-
-    def plot_sens(self, mode='per_parameter'):
-        if type(self.timeProf) is list:
-            self.flatten_states()
-
-        if self.sensit is None:
-            raise AttributeError("No sensitivities detected. Run the unit "
-                                 " with 'eval_sens'=True")
-
-        if mode == 'per_parameter':
-            sens_data = self.sensit
-        elif mode == 'per_state':
-            sens_data = reorder_sens(self.sensit, separate_sens=True)
-
-        # Name states
-        name_mom = ['\mu_%i' % i for i in range(self.num_distr)]
-        name_conc = ["C_{" + self.name_species[ind] + "}"
-                     for ind in range(len(self.Liquid_1.name_species))]
-
-        name_others = []
-        if 'vol' in self.states_uo:
-            name_others.append('vol')
-
-        if 'temp' in self.states_uo:
-            name_others.append('temp')
-
-        name_states = name_mom + name_conc + name_others
-        name_params = [name for ind, name in
-                       enumerate(self.Kinetics.name_params)
-                       if self.mask_params[ind]]
-
-        fig, axis = plot_sens(self.timeProf, sens_data,
-                              name_states=name_states,
-                              name_params=name_params,
-                              mode=mode)
-
-        return fig, axis
-
-    def animate_cryst(self, filename=None, fps=5, step_data=1):
-        from matplotlib.animation import FuncAnimation
-        from matplotlib.animation import FFMpegWriter
-
-        if type(self.timeProf) is list:
-            self.flatten_states()
-
-        if filename is None:
-            filename = 'anim'
-
-        fig_anim, ax_anim = plt.subplots(figsize=(5, 3.125))
-
-        # ax_anim.set_xlim(0, self.x_grid.max())
-        ax_anim.set_xlabel(r'crystal size ($\mu m$)')
-
-        ax_anim.set_ylabel('counts')
-
-        def func_data(ind):
-            dist = self.distribProf[ind]
-            return dist
-
-        line, = ax_anim.plot(self.x_grid, func_data(0), '-o', mfc='None',
-                             ms='2')
-        time_tag = ax_anim.text(
-            1, 1.04, '$time = {:.1f}$ s'.format(self.timeProf[0]),
-            horizontalalignment='right',
-            transform=ax_anim.transAxes)
-
-        def func_anim(ind):
-            f_vals = func_data(ind)
-            line.set_ydata(f_vals)
-            plt.gca().set_xscale("log")
-
-            if f_vals.max() > f_vals.min():
-                ax_anim.set_ylim(f_vals.min()*1.15, f_vals.max()*1.15)
-
-            time_tag.set_text('$time = {:.1f}$ s'.format(self.timeProf[ind]))
-
-            fig_anim.tight_layout()
-
-        frames = np.arange(0, len(self.timeProf), step_data)
-        animation = FuncAnimation(fig_anim, func_anim, frames=frames,
-                                  repeat=True)
-
-        writer = FFMpegWriter(fps=fps, metadata=dict(artist='Me'),
-                              bitrate=1800)
-
-        animation.save(filename + '.mp4', writer=writer)
-
-        return animation, fig_anim, ax_anim
-
-
-class BatchCryst(_BaseCryst):
-    def __init__(self, target_ind, mask_params=None,
-                 method='1D-FVM', scale=1,
-                 isothermal=False, controls=None, params_control=None,
-                 cfun_solub=None,
-                 adiabatic=False,
-                 rad_zero=0, reset_states=False, name_species=None,
-                 u_ht=1000, vol_ht=None, ht_media=None, basis='mass_conc',
-                 jac_type=None):
-
-        super().__init__(mask_params, method, target_ind,
-                         scale, isothermal, controls, params_control, cfun_solub,
-                         adiabatic,
-                         rad_zero,
-                         reset_states, name_species, u_ht, vol_ht, ht_media,
-                         basis, jac_type)
-        """ Construct a Batch Crystallizer object
-        Parameters
-        ----------
-        """
-
-        self.is_continuous = False
-        self.states_uo.append('conc_target')
-        self.states_uo.append('vol')
-
-        self.oper_mode = 'Batch'
-
-        self.nomenclature()
-
-        self.vol_offset = 0.75
-
-    def nomenclature(self):
-        if not self.isothermal:
-            if 'temp' not in self.controls.keys():
-                self.states_uo.append('temp')
-
-        self.names_states_out = ['mass_conc']
-
-        if self.method == 'moments':
-            self.names_states_in.insert(0, 'moments')
-            self.names_states_out.insert(0, 'moments')
-
-            self.states_uo.insert(0, 'moments')
-
-        elif self.method == '1D-FVM':
-            self.names_states_in.insert(0, 'num_distrib')
-            self.names_states_out.insert(0, 'total_distrib')
-
-            self.states_uo.append('total_distrib')
-
-        self.names_states_out = self.names_states_out + ['vol', 'temp']
-        self.names_states_in += ['vol_liq', 'temp']
-
-    def jac_states(self, time, states, params, return_only=True):
-
-        if return_only:
-            return self.jac_states_vals
-        else:
-            # Name states
-            vol_liq = states[-1]
-
-            num_material = self.num_distr + self.num_species
-            w_conc = states[self.num_distr:num_material]
-
-            # temp = self.controls['temp'](time, self.temp,
-            #                              *self.params_control['temp'],
-            #                              t_zero=self.elapsed_time)
-
-            temp = self.controls['temp'](time, *self.params_control['temp'])
-
-            num_states = len(states)
-            conc_tg = w_conc[self.target_ind]
-            c_sat = self.Kinetics.get_solubility(temp)
-
-            moms = states[:self.num_distr]
-            idx_moms = np.arange(1, len(moms))
-
-            rho_l = self.Liquid_1.getDensity(temp=temp)
-            rho_c = self.Solid_1.getDensity(temp=temp)
-            kv = self.Solid_1.kv
-
-            # Kinetics
-            b_pr = self.Kinetics.prim_nucl
-            b_sec = self.Kinetics.sec_nucl
-
-            nucl = b_pr + b_sec
-            gr = self.Kinetics.growth
-
-            g_exp = self.Kinetics.params['growth'][-1]
-            bp_exp = self.Kinetics.params['nucl_prim'][-1]
-            bs_exp = self.Kinetics.params['nucl_sec'][-2]
-            bs2_exp = self.Kinetics.params['nucl_sec'][-1]
-
-            jacobian = np.zeros((num_states, num_states))
-
-            # ----- Moments columns
-            wrt_mu = idx_moms * gr
-
-            rng = np.arange(len(wrt_mu))
-            jacobian[rng + 1, rng] = wrt_mu
-
-            # dfu0_dmu3
-            jacobian[0, self.num_distr - 1] = vol_liq * bs2_exp * b_sec / \
-                moms[3]
-
-            # Second moment column (concentration eqns)
-            dtr_mu2 = 3 * kv * gr * rho_c * \
-                (1e-6)**3  # factor from material bce
-
-            dfconc_dmu2 = -1/vol_liq * dtr_mu2 * (self.kron_jtg - w_conc/rho_l)
-            jacobian[self.num_distr:self.num_distr + dfconc_dmu2.shape[0],
-                     2] = dfconc_dmu2
-
-            # Volume eqn
-            jacobian[-1, 2] = -dtr_mu2 / rho_l  # dfvol/dmu2
-
-            # ----- Concentration columns
-            # Moment eqns
-            conc_diff = conc_tg - c_sat
-
-            dfmu0_dconc = (bp_exp * b_pr + bs_exp * b_sec) * \
-                vol_liq / conc_diff
-            dfmun_dconc = idx_moms * moms[:-1] * g_exp/conc_diff * gr
-
-            jacobian[0, self.num_distr +
-                     self.target_ind] = dfmu0_dconc
-
-            jacobian[
-                1:1 + dfmun_dconc.shape[0],
-                self.num_distr + self.target_ind] = dfmun_dconc
-
-            # Concentration eqns
-            tr = 3 * kv * gr * moms[2] * rho_c * (1e-6)**3
-            dtr_dconc_tg = g_exp * tr / conc_diff
-
-            first_conc = np.outer(self.kron_jtg - w_conc/rho_l, self.kron_jtg)
-            second_conc = tr/rho_l * np.eye(len(w_conc))
-
-            dfconc_dconc = -1/vol_liq * \
-                (dtr_dconc_tg * first_conc + second_conc)
-
-            jacobian[self.num_distr:-1, self.num_distr:-1] = dfconc_dconc
-
-            # Volume eqn
-            jacobian[-1, self.num_distr + self.target_ind] = - \
-                dtr_dconc_tg / rho_l
-
-            # ----- Volume column
-            # mu_zero eqn
-            jacobian[0, -1] = nucl  # dfmu_0/dvol
-
-            # Concentration eqn
-            dfconc_dvol = 1/vol_liq**2 * (self.kron_jtg*tr - w_conc/rho_l * tr)
-            jacobian[self.num_distr:self.num_distr + dfconc_dvol.shape[0],
-                     -1] = dfconc_dvol
-
-            return jacobian
-
-    def jac_params(self, time, states, params):
-
-        # temp = self.controls['temp'](time, self.temp,
-        #                              *self.params_control['temp'],
-        #                              t_zero=self.elapsed_time)
-
-        temp = self.controls['temp'](time, *self.params_control['temp'])
-
-        num_states = len(states)
-
-        vol_liq = states[-1]
-        moms = states[:self.num_distr]
-        num_material = self.num_distr + self.num_species
-        w_conc = states[self.num_distr:num_material]
-        conc_tg = w_conc[self.target_ind]
-
-        kv = self.Solid_1.kv
-        rho_c = self.Solid_1.getDensity(temp=temp)
-        rho_l = self.Liquid_1.getDensity(temp=temp)
-
-        b_sec = self.Kinetics.sec_nucl
-
-        dbp, dbs, dg, _, _ = self.Kinetics.deriv_cryst(conc_tg, w_conc, temp)
-        dbs_ds2 = b_sec * np.log(max(eps, kv * moms[3]*1e-18))
-        dbs = np.append(dbs, dbs_ds2)
-
-        # dg *= 1e-6  # to m/s
-
-        num_bp = len(dbp)
-        num_bs = len(dbs)
-        num_nucl = len(dbp) + len(dbs)
-        num_gr = len(dg)
-
-        # TODO: the 3 is only to account for dissolution
-        num_params = num_nucl + num_gr + 3
-
-        idx_moms = np.arange(1, self.num_distr)
-        g_section = np.outer(idx_moms * moms[:-1], dg)
-
-        # ----- Moment equations
-        jacobian = np.zeros((num_states, num_params))
-
-        # Zeroth moment eqn
-        jacobian[0, :num_bp] = vol_liq * dbp
-        jacobian[0, num_bp:num_bp + num_bs] = vol_liq * dbs
-
-        # jacobian[0] *= vol_liq
-
-        # 1 and higher order moments eqns
-        jacobian[1:1 + g_section.shape[0],
-                 num_nucl:num_nucl + g_section.shape[1]] = g_section
-
-        # ----- Concentration eqns
-        dtr_g = 3 * kv * rho_c * moms[2] * dg * \
-            (1e-6)**3  # factor from material bce
-        dconc_dg = -1/vol_liq * np.outer(self.kron_jtg - w_conc/rho_l, dtr_g)
-
-        jacobian[self.num_distr:self.num_distr + dconc_dg.shape[0],
-                 num_nucl:num_nucl + dconc_dg.shape[1]] = dconc_dg
-
-        # ----- Volume eqn
-        jacobian[-1, num_nucl:num_nucl + dtr_g.shape[0]] = -dtr_g / rho_l
-
-        return jacobian[:, self.mask_params]
-
-    def get_inputs(self, time):
-        return None
-
-    def material_balances(self, time, distrib, w_conc, temp, vol_liq, params,
-                          u_inputs, rhos, moms, phi_in=None):
-
-        rho_liq, rho_s = rhos
-
-        vol_solid = moms[3] * self.Solid_1.kv  # mu_3 is total, not by volume
-        vol_slurry = vol_liq + vol_solid
-
-        if self.method == 'moments':
-            ddistr_dt, transf = self.method_of_moments(distrib, w_conc, temp,
-                                                       params, rho_s,
-                                                       vol_slurry)
-        elif self.method == '1D-FVM':
-            ddistr_dt, transf = self.fvm_method(distrib, moms, w_conc, temp,
-                                                params, rho_s, vol_slurry)
-
-        # Balance for target
-        self.Liquid_1.updatePhase(mass_conc=w_conc, vol=vol_liq)
-
-        dvol_liq = -transf/rho_liq  # TODO: results not consistent with mu_3
-        dcomp_dt = -transf/vol_liq * (self.kron_jtg - w_conc/rho_liq)
-
-        dliq_dt = np.append(dcomp_dt, dvol_liq)
-
-        if self.basis == 'mass_frac':
-            dcomp_dt *= 1 / rho_liq
-
-        dmaterial_dt = np.concatenate((ddistr_dt, dliq_dt))
-
-        return dmaterial_dt, transf
-
-    def energy_balances(self, time, distr, conc, temp, temp_ht, vol_liq,
-                        params, cryst_rate, u_inputs, rhos, moms,
-                        h_in=None, heat_prof=False):
-
-        vol_solid = moms[3] * self.Solid_1.kv  # mu_3 is total, not by volume
-        vol_total = vol_liq + vol_solid
-
-        phi = vol_liq / vol_total
-        phis = [phi, 1 - phi]
-
-        # Suspension properties
-        capacitance = self.Slurry.getCp(temp, phis, rhos,
-                                        times_vliq=True)
-
-        # Renaming
-        dh_cryst = -1.46e4  # J/kg
-        # dh_cryst = -self.Liquid_1.delta_fus[self.target_ind] / \
-        #     self.Liquid_1.mw[self.target_ind] * 1000  # J/kg
-
-        vol = vol_liq / phi
-        diam = (4/np.pi * vol)**(1/3)
-        area_ht = np.pi * diam**2  # m**2
-
-        source_term = dh_cryst*cryst_rate
-
-        if self.adiabatic:
-            ht_term = 0
-        elif 'temp' in self.controls.keys():
-            ht_term = capacitance * vol  # return capacitance
-        elif 'temp' in self.states_uo:
-            ht_term = self.u_ht*area_ht*(temp - temp_ht)
-
-        if heat_prof:
-            heat_components = np.array([source_term, ht_term])
-            return heat_components
-        else:
-            # Balance inside the tank
-            dtemp_dt = (-source_term - ht_term) / capacitance / vol_liq
-
-            if temp_ht is not None:
-                tht_in = self.temp_ht_in  # degC
-                flow_ht = self.flow_ht
-                cp_ht = 4180  # J/kg/K
-                rho_ht = 1000
-                vol_ht = vol*0.14  # m**3
-
-                dtht_dt = flow_ht / vol_ht * (tht_in - temp_ht) - \
-                    self.u_ht*area_ht*(temp_ht - temp) / rho_ht/vol_ht/cp_ht
-
-                return dtemp_dt, dtht_dt
-
-            else:
-                return dtemp_dt
-
-    def retrieve_results(self, time, states):
-        self.statesProf = states
-        time_profile = np.array(time)
-
-        # Decompose states
-        self.timeProf.append(time_profile)
-        distribProf = states[:, :self.num_distr] / self.scale
-        self.distribProf.append(distribProf)
-        self.volProf = states[:, self.num_distr + self.num_species]
-
-        vol_liq = self.volProf[-1]
-
-        if self.method == 'moments':
-            mu_3_final = distribProf[-1][3]
-        else:
-            mu_3_final = self.Solid_1.getMoments(distrib=distribProf[-1],
-                                                 mom_num=3)
-
-        vol_sol = mu_3_final * self.Solid_1.kv
-
-        rho_solid = self.Solid_1.getDensity()
-        mass_sol = rho_solid * vol_sol
-
-        vol_slurry = vol_liq + vol_sol
-        num_material = self.num_distr + self.num_species
-        y_outputs = np.delete(states, num_material, axis=1)
-
-        if self.method == '1D-FVM':
-            self.distribVolProf = distribProf * self.Solid_1.kv * self.x_grid**3
-
-        if self.isothermal:
-            self.tempProf.append(
-                np.ones_like(time_profile) * self.Liquid_1.temp)
-
-        elif 'temp' in self.controls.keys():
-            # temp_controlled = self.controls['temp'](
-            #     time_profile, self.temp, *self.params_control['temp'],
-            #     t_zero=self.elapsed_time)
-
-            temp_controlled = self.controls['temp'](
-                time_profile, *self.params_control['temp'])
-
-            self.tempProf.append(temp_controlled)
-
-            self.Liquid_1.temp = self.tempProf[-1][-1]
-            # self.Liquid_1.tempProf = self.tempProf[-1]
-        else:
-            self.tempProf.append(states[:, -2])
-            self.tempProfHt.append(states[:, -1])
-
-            self.Liquid_1.temp = self.tempProf[-1][-1]
-
-        wConcProf = states[:, self.num_distr:self.num_distr + self.num_species]
-
-        self.wConcProf.append(wConcProf)
-
-        self.states = states[-1]
-        self.temp = self.Liquid_1.temp
-
-        if self.method == 'moments':
-            self.Solid_1.moments = self.distribProf[-1][-1]
-        else:
-            self.Solid_1.distrib = self.distribProf[-1][-1]
-
-        self.w_conc = self.wConcProf[-1][-1]
-
-        self.Liquid_1.updatePhase(mass_conc=self.w_conc, vol=self.volProf[-1])
-
-        if self.method == '1D-FVM':
-            self.Solid_1.updatePhase(distrib=self.distribProf[-1][-1],
-                                     mass=mass_sol)
-
-        self.elapsed_time = time[-1]
-
-        if self.name_species is None:
-            conc_names = ['C_{}'.format(ind) for ind in
-                          range(wConcProf.shape[1])]
-        else:
-            conc_names = ['C_{}'.format(name) for name in self.name_species]
-
-        # self.name_states = self.name_states + conc_names
-
-        # Create outlets
-        liquid_out = copy.deepcopy(self.Liquid_1)
-        solid_out = copy.deepcopy(self.Solid_1)
-
-        if self.method == '1D-FVM':  # TODO: solid distrib shouldn't be per m3
-            solid_out.updatePhase(distrib=distribProf[-1])
-
-        self.Outlet = Slurry(vol_slurry=vol_slurry)
-        self.Outlet.Phases = (liquid_out, solid_out)
-
-        self.outputs = y_outputs
-
-        # self.get_heat_duty(time, states)
-
-    def get_heat_duty(self, time, states):
-        q_heat = np.zeros((len(time), 2))
-
-        if self.params_iter is None:
-            merged_params = self.Kinetics.concat_params()[self.mask_params]
-        else:
-            merged_params = self.params_iter
-
-        for ind, row in enumerate(states):
-            row[:self.num_distr] *= self.scale  # scale distribution
-            q_heat[ind] = self.unit_model(time[ind], row, merged_params,
-                                          enrgy_bce=True)
-
-        if 'temp' in self.controls.keys():
-            q_gen, capacitance = q_heat.T
-
-            dT_dt = self.params_control['temp'][0]  # linear T profile
-
-            q_instant = dT_dt * capacitance + q_gen
-
-        else:
-            q_instant = q_heat  # TODO: write for other scenarios
-
-        self.heat_duty = np.array([0, trapezoidal_rule(time, q_instant)])
-        self.duty_type = [0, -2]
-
-
-class MSMPR(_BaseCryst):
-    def __init__(self, target_ind,
-                 mask_params=None,
-                 method='1D-FVM', scale=1,
-                 isothermal=False, controls=None, params_control=None, cfun_solub=None,
-                 adiabatic=False,
-                 rad_zero=0, reset_states=False,
-                 name_species=None,
-                 u_ht=1000, vol_ht=None, ht_media=None, basis='mass_conc',
-                 jac_type=None):
-
-        super().__init__(mask_params, method, target_ind,
-                         scale, isothermal, controls, params_control, cfun_solub,
-                         adiabatic, rad_zero,
-                         reset_states, name_species, u_ht, vol_ht, ht_media,
-                         basis, jac_type)
-        """ Construct a MSMPR object
-        Parameters
-        ----------
-        oper_mode : str
-            Operation mode of the reactor. It takes one of the following
-            values: 'Batch', 'MSMPR', 'Semibatch'. If 'Semibatch', it is
-            assumed that an antisolvent stream is entering the tank.
-        """
-
-        self.states_uo.append('conc_j')
-        self.is_continuous = True
-        self.oper_mode = 'Continuous'
-        self._Inlet = None
-
-        self.nomenclature()
-
-        self.vol_offset = 0.75
-
-    @property
-    def Inlet(self):
-        return self._Inlet
-
-    @Inlet.setter
-    def Inlet(self, inlet_object):
-        self._Inlet = inlet_object
-
-    def solve_steady_state(self, frac_seed, temp):
-
-        vol = self.vol_slurry
-        flow_v = self.Inlet.vol_flow / vol  # 1/s
-
-        x_vec = self.Solid_1.x_distrib  # um
-
-        kv = self.Solid_1.kv
-        rho = self.Solid_1.getDensity(temp=temp)
-
-        w_in = self.Inlet.Liquid_1.mass_frac[self.target_ind]
-
-        def fun_of_frac(w_tank, full_output=False):
-
-            nucl, growth, _ = self.Kinetics.get_kinetics(w_tank, temp, kv)
-
-            # growth *= 1e-6
-
-            # Analytical solution to f(x)
-            f_zero = nucl / growth  # num / s / m**3 / um
-            f_x = np.exp(-flow_v / growth * x_vec) * f_zero
-
-            # vfrac_ph = self.Slurry.getFractions(f_x)
-            # rho_liq = self.Liquid_1.getDensity(temp=temp)
-
-            mu_2 = trapezoidal_rule(x_vec, x_vec**2 * f_x)
-
-            kinetic_term = -3 * kv * rho * growth * mu_2
-            flow_term = flow_v * (w_in - w_tank)
-
-            conc_eqn = kinetic_term + flow_term
-
-            if full_output:
-                return f_x, conc_eqn
-            else:
-                return conc_eqn
-
-        # Solve eqn
-        # frac_seed = self.Liquid_1.mass_frac[self.target_ind]
-        w_convg, info = newton(fun_of_frac, frac_seed, full_output=True)
-        f_convg, final_fn = fun_of_frac(w_convg, full_output=True)
-
-        return x_vec, f_convg, w_convg, info, final_fn
-
-    def nomenclature(self):
-        self.names_states_in += ['vol_flow', 'temp']
-
-        if not self.isothermal:
-            self.states_uo += ['temp', 'temp_ht']
-        elif self.adiabatic:
-            self.states_uo.append('temp')
-
-        if self.method == 'moments':
-            # mom_names = ['mu_%s0' % ind for ind in range(self.num_mom)]
-
-            # for mom in mom_names[::-1]:
-            self.names_states_in.insert(0, 'moments')
-
-            self.states_uo.append('moments')
-
-        elif self.method == '1D-FVM':
-            self.names_states_in.insert(0, 'num_distrib')
-
-            self.states_uo.append('num_distrib')
-
-        self.names_states_out = self.names_states_in
-
-    def get_inputs(self, time):
-        if hasattr(self.Inlet, 'y_inlet'):
-            all_inputs = self.Inlet.InterpolateInputs(time)
-            input_upstream = get_dict_states(self.names_upstream,
-                                             self.num_species, self.num_distr,
-                                             all_inputs)
-
-            input_dict = {}
-            for key in self.names_states_in:
-                input_dict[key] = input_upstream.get(self.bipartite[key])
-
-            if input_dict['num_distrib'] is None:
-                input_dict['num_distrib'] = np.zeros_like(
-                    self.Solid_1.x_distrib)
-        else:
-            input_dict = {'temp': self.Inlet.Liquid_1.temp,
-                          'mass_conc': self.Inlet.Liquid_1.mass_conc,
-                          'vol_flow': self.Inlet.vol_flow,
-                          'num_distrib': self.Inlet.Solid_1.distrib}
-
-        return input_dict
-
-    def material_balances(self, time, distrib, w_conc, temp, vol, params,
-                          u_inputs, rhos, moms, phi_in):
-
-        rho_sol = rhos[0][1]
-
-        input_flow = u_inputs['vol_flow']
-        input_distrib = u_inputs['num_distrib'] * self.scale
-        input_conc = u_inputs['mass_conc']
-
-        if self.method == 'moments':
-            ddistr_dt, transf = self.method_of_moments(distrib, w_conc, temp,
-                                                       params, rho_sol)
-
-        elif self.method == '1D-FVM':
-            ddistr_dt, transf = self.fvm_method(distrib, moms, w_conc, temp,
-                                                params, rho_sol)
-
-            self.Solid_1.moments[[2, 3]] = moms[[2, 3]]
-
-        # ---------- Add flow terms
-        # Distribution
-        tau_inv = input_flow / vol
-        flow_distrib = tau_inv * (input_distrib - distrib)
-
-        ddistr_dt = ddistr_dt + flow_distrib
-
-        # Liquid phase
-        phi = 1 - self.Solid_1.kv * moms[3]
-
-        c_tank = w_conc
-
-        flow_term = tau_inv * (input_conc*phi_in[0] - c_tank*phi)
-        transf_term = transf * (self.kron_jtg - c_tank / rho_sol)
-        dcomp_dt = 1 / phi * (flow_term - transf_term)
-
-        if self.basis == 'mass_frac':
-            rho_liq = self.Liquid_1.getDensity()
-            dcomp_dt *= 1 / rho_liq
-
-        dmaterial_dt = np.concatenate((ddistr_dt, dcomp_dt))
-
-        return dmaterial_dt, transf
-
-    def energy_balances(self, time, distr, conc, temp, temp_ht, vol, params,
-                        cryst_rate, u_inputs, rhos, moms, h_in,
-                        heat_prof=False):
-
-        rho_susp, rho_in = rhos
-
-        input_flow = u_inputs['vol_flow']
-        input_temp = u_inputs['temp']
-
-        # Thermodynamic properties (basis: slurry volume)
-        phi_liq = 1 - self.Solid_1.kv * moms[3]
-
-        phis = [phi_liq, 1 - phi_liq]
-        h_sp = self.Slurry.getEnthalpy(temp, phis, rho_susp)
-        capacitance = self.Slurry.getCp(temp, phis, rho_susp)  # J/m**3/K
-
-        # Renaming
-        dh_cryst = -1.46e4  # J/kg
-        # dh_cryst = -self.Liquid_1.delta_fus[self.target_ind] / \
-        #     self.Liquid_1.mw[self.target_ind] * 1000  # J/kg
-
-        diam = (4/np.pi * vol)**(1/3)
-        area_ht = np.pi * diam**2  # m**2
-
-        # Energy terms (W)
-        flow_term = input_flow * (h_in - h_sp)
-        source_term = dh_cryst*cryst_rate * vol
-
-        if 'temp' in self.controls.keys():
-            ht_term = capacitance * vol  # return capacitance
-        elif 'temp' in self.states_uo:
-            ht_term = self.u_ht*area_ht*(temp - temp_ht)
-
-        if heat_prof:
-            heat_components = np.hstack([source_term, ht_term, flow_term])
-            return heat_components
-        else:
-            # Balance inside the tank
-            dtemp_dt = (flow_term - source_term - ht_term) / vol / capacitance
-
-            # Balance in the jacket
-            flow_ht = self.ht_media.vol_flow
-            tht_in = self.ht_media.temp_in
-            cp_ht = self.ht_media.cp
-            rho_ht = self.ht_media.rho
-
-            vol_ht = vol*0.14  # m**3
-
-            dtht_dt = flow_ht / vol_ht * (tht_in - temp_ht) - \
-                self.u_ht*area_ht*(temp_ht - temp) / rho_ht/vol_ht/cp_ht
-
-            return dtemp_dt, dtht_dt
-
-    def retrieve_results(self, time, states):
-        self.statesProf = states
-
-        time_profile = np.array(time)
-        
-        self.time_runs.append(time_profile)
-
-        states[:, :self.num_distr] *= 1 / self.scale
-
-        distProf = states[:, :self.num_distr]
-        self.distrib_runs.append(distProf)
-
-        if self.method == '1D-FVM':
-            self.distribVolProf = distProf * self.Solid_1.kv * self.x_grid**3
-
-        volflow = self.get_inputs(time_profile)['vol_flow']
-
-        num_material = self.num_distr + self.num_species
-
-        rho_solid = self.Solid_1.getDensity()
-        if 'vol' in self.states_uo:
-            self.volProf = states[:, num_material]
-            y_outputs = np.delete(states, num_material, axis=1)
-
-            vol_liq = self.volProf[-1]
-            vol_sol = self.Solid_1.getMoments(distrib=distProf[-1],
-                                              mom_num=3) * self.Solid_1.kv
-<<<<<<< HEAD
-
-            vol_mult = 1
-            vol_slurry = vol_liq + vol_sol
-
-=======
->>>>>>> 073c8eb0
-            mass_sol = rho_solid * vol_sol
-            
-        else:
-            y_outputs = states
-            vol_liq = self.Liquid_1.vol
-<<<<<<< HEAD
-            vol_mult = self.vol_slurry
-            vol_slurry = self.vol_slurry
-
-=======
->>>>>>> 073c8eb0
-            mom_3 = self.Solid_1.getMoments(distrib=distProf[-1], mom_num=3)
-            vol_sol = mom_3 * self.Solid_1.kv * self.vol_slurry
-            
-            self.vol_mult = self.vol_slurry
-
-            mass_sol = rho_solid * vol_sol
-            massflow_sol = mom_3 * self.Solid_1.kv * \
-                self.get_inputs(time_profile[-1])['vol_flow'] * rho_solid
-
-        if self.isothermal:
-            temp_prof = np.ones_like(time_profile) * self.Liquid_1.temp
-            self.temp_runs.append(temp_prof)
-
-            y_outputs = np.column_stack((y_outputs, volflow))
-            y_outputs = np.column_stack((y_outputs, temp_prof))
-
-        elif 'temp_ht' in self.states_uo:
-            self.temp_runs.append(states[:, -2])
-            self.tempHT_runs.append(states[:, -1])
-
-            self.Liquid_1.temp = self.temp_runs[-1][-1]
-
-            y_outputs = y_outputs[:, :-1]
-            y_outputs = np.insert(y_outputs, -1, volflow, axis=1)
-
-        elif 'temp' in self.states_uo:
-            self.temp_runs.append(states[:, -1])
-            self.Liquid_1.temp = self.temp_runs[-1][-1]
-
-            y_outputs = y_outputs[:, :-1]
-            y_outputs = np.insert(y_outputs, -1, volflow, axis=1)
-
-        else:
-            temp_controlled = self.controls['temp'](
-                time_profile, self.temp, *self.params_control['temp'],
-                t_zero=self.elapsed_time)
-
-            self.temp_runs.append(temp_controlled)
-
-            y_outputs = np.column_stack((y_outputs, volflow))
-            y_outputs = np.column_stack((y_outputs, temp_controlled))
-
-            self.Liquid_1.temp = self.temp_runs[-1][-1]
-
-        wConcProf = states[:, self.num_distr:num_material]
-
-        self.wConc_runs.append(wConcProf)
-
-        self.states = states[-1]
-        self.temp = self.Liquid_1.temp
-
-        # Update phases
-<<<<<<< HEAD
-        self.Solid_1.updatePhase(distrib=self.distribProf[-1][-1] * vol_mult)
-=======
-        self.Solid_1.updatePhase(distrib=self.distrib_runs[-1][-1] 
-                                 * self.vol_mult)
->>>>>>> 073c8eb0
-        self.Solid_1.temp = self.temp
-
-        self.w_conc = self.wConc_runs[-1][-1]
-
-        self.Liquid_1.updatePhase(vol=vol_liq, mass_conc=self.w_conc)
-        
-        self.Slurry.distrib = None
-        self.Slurry.Phases = (self.Solid_1, self.Liquid_1)
-        self.elapsed_time = time[-1]
-        
-        # Create output stream
-        path = self.Liquid_1.path_data
-
-        solid_comp = np.zeros(self.num_species)
-        solid_comp[self.target_ind] = 1
-
-        if type(self) == MSMPR:
-            liquid_out = LiquidStream(path, mass_conc=self.w_conc,
-                                      temp=self.temp)
-
-            if self.method == '1D-FVM':
-                solid_out = SolidStream(path,
-                                        mass_frac=solid_comp)#,
-                                        # mass_flow=massflow_sol,
-                                        # x_distrib=self.x_grid,
-                                        # distrib=self.distrib_runs[-1][-1])
-            else:
-                solid_out = SolidStream(path, x_distrib=self.x_grid,
-                                        moments=self.distrib_runs[-1][-1],
-                                        mass_frac=solid_comp,
-                                        mass_flow=massflow_sol)
-
-            self.Outlet = SlurryStream(vol_flow=self.Inlet.vol_flow,
-                                       x_distrib=self.x_grid,
-                                       distrib=self.distrib_runs[-1][-1])
-
-            self.get_heat_duty(time, states)
-
-        else:
-            # liquid_out = LiquidPhase(path, mass_conc=self.w_conc,
-            #                          temp=self.temp)
-
-            liquid_out = copy.deepcopy(self.Liquid_1)
-            solid_out = copy.deepcopy(self.Solid_1)
-<<<<<<< HEAD
-            solid_out.updatePhase(distrib=self.distribProf[-1][-1] * vol_mult)
-
-=======
-            #solid_out.updatePhase(distrib=self.distribProf[-1][-1] / vol_div)
-            #solid_out.updatePhase(distrib=self.distribProf[-1][-1])
->>>>>>> 073c8eb0
-            # if self.method == '1D-FVM':
-            #     solid_out = SolidPhase(path, x_distrib=self.x_grid,
-            #                            distrib=self.distribProf[-1][-1]/vol_div,
-            #                            mass_frac=solid_comp)
-            # else:
-            #     # solid_out = SolidPhase(path, x_distrib=self.x_grid,
-            #     #                        moments=self.distribProf[-1][-1],
-            #     #                        mass_frac=solid_comp)
-
-<<<<<<< HEAD
-            self.Outlet = Slurry(vol_slurry=vol_slurry)
-=======
-            self.Outlet = Slurry(vol_slurry=self.vol_mult)
->>>>>>> 073c8eb0
-
-        self.outputs = y_outputs
-        self.Outlet.Phases = (liquid_out, solid_out)
-
-    def get_heat_duty(self, time, states):
-        q_heat = np.zeros((len(time), 3))
-
-        if self.params_iter is None:
-            merged_params = self.Kinetics.concat_params()[self.mask_params]
-        else:
-            merged_params = self.params_iter
-
-        for ind, row in enumerate(states):
-            row[:self.num_distr] *= self.scale  # scale distribution
-            q_heat[ind] = self.unit_model(time[ind], row, merged_params,
-                                          enrgy_bce=True)
-
-        # q_heat[:, 0] *= -1
-        q_gen, q_ht, flow_term = q_heat.T  # TODO: controlled temperature
-
-        self.heat_prof = q_heat
-        self.heat_duty = np.array([0, trapezoidal_rule(time, q_ht)])
-        self.duty_type = [0, -2]
-
-
-class SemibatchCryst(MSMPR):
-
-    def nomenclature(self):
-        self.states_uo.append('vol')
-
-        self.names_states_out = ['mass_conc']
-
-        if self.method == 'moments':
-            mom_names = ['mu_%s0' % ind for ind in range(self.num_mom)]
-
-            for mom in mom_names[::-1]:
-                self.names_states_in.insert(0, mom)
-                self.names_states_out.insert(0, 'total_%s' % mom)
-
-            self.states_uo += mom_names
-
-        elif self.method == '1D-FVM':
-            self.names_states_in.insert(0, 'num_distrib')
-            self.names_states_out.insert(0, 'total_distrib')
-
-            self.states_uo.append('total_distrib')
-
-        self.names_states_out = self.names_states_out + ['vol', 'temp']
-        self.names_states_in += ['vol_flow', 'temp']
-
-    def material_balances(self, time, distrib, w_conc, temp, vol_liq, params,
-                          u_inputs, rhos, moms, phi_in):
-
-        rho_susp, rho_in = rhos
-
-        rho_liq, rho_sol = rho_susp
-        rho_in_liq, _ = rho_in
-
-        input_flow = u_inputs['vol_flow']
-        input_distrib = u_inputs['num_distrib'] * self.scale
-        input_conc = u_inputs['mass_conc']
-
-        vol_solid = moms[3] * self.Solid_1.kv  # mu_3 is total, not by volume
-        vol_slurry = vol_liq + vol_solid
-
-        self.Liquid_1.updatePhase(mass_conc=w_conc)
-
-        if self.method == 'moments':
-            ddistr_dt, transf = self.method_of_moments(distrib, w_conc, temp,
-                                                       params, rho_sol,
-                                                       vol_slurry)
-
-        elif self.method == '1D-FVM':
-            ddistr_dt, transf = self.fvm_method(distrib, moms, w_conc, temp,
-                                                params, rho_sol, vol_slurry)
-
-        # ---------- Add flow terms
-        # Distribution
-        flow_distrib = input_flow * input_distrib
-
-        ddistr_dt = ddistr_dt + flow_distrib
-
-        # Liquid phase
-        c_tank = w_conc
-
-        flow_term = phi_in[0]*input_flow * (
-            input_conc - w_conc * rho_in_liq/rho_liq)
-        transf_term = transf * (self.kron_jtg - c_tank/rho_liq)
-
-        dcomp_dt = 1/vol_liq * (flow_term - transf_term)
-        dvol_dt = (phi_in[0] * input_flow * rho_in_liq - transf) / rho_liq
-
-        dliq_dt = np.append(dcomp_dt, dvol_dt)
-
-        if self.basis == 'mass_frac':
-            dcomp_dt *= 1 / rho_liq
-
-        dmaterial_dt = np.concatenate((ddistr_dt, dliq_dt))
-
-        return dmaterial_dt, transf
-
-    def energy_balances(self, time, distr, conc, temp, temp_ht, vol_liq,
-                        params, cryst_rate, u_inputs, rhos, moms, h_in):
-
-        rho_susp, rho_in = rhos
-
-        # Input properties
-        input_flow = u_inputs['vol_flow']
-
-        vol_solid = moms[3] * self.Solid_1.kv  # mu_3 is total, not by volume
-        vol_total = vol_liq + vol_solid
-
-        phi = vol_liq / vol_total
-        phis = [phi, 1 - phi]
-        dens_slurry = np.dot(rho_susp, phis)
-
-        # Suspension properties
-        capacitance = self.Slurry.getCp(temp, phis, rho_susp,
-                                        times_vliq=True)
-        h_sp = self.Slurry.getEnthalpy(temp, phis, rho_susp)
-
-        # Renaming
-        dh_cryst = -1.46e4  # J/kg
-        # dh_cryst = -self.Liquid_1.delta_fus[self.target_ind] / \
-        #     self.Liquid_1.mw[self.target_ind] * 1000  # J/kg
-
-        vol = vol_liq / phi
-        diam = (4/np.pi * vol)**(1/3)
-        area_ht = np.pi * diam**2  # m**2
-
-        # Terms
-        dens_in_liq = rho_in[0]
-        dmass_dt = input_flow * dens_in_liq
-
-        accum_term = dmass_dt * h_sp/dens_slurry
-        flow_term = input_flow * h_in
-
-        source_term = dh_cryst*cryst_rate
-
-        if self.adiabatic:
-            ht_term = 0
-        else:
-            ht_term = self.u_ht*area_ht*(temp - temp_ht)
-
-        # Balance inside the tank
-        dtemp_dt = (flow_term - source_term - ht_term - accum_term) / \
-            capacitance / vol_liq
-
-        # print(dtemp_dt)
-
-        if temp_ht is not None:
-            tht_in = self.temp_ht_in  # degC
-            flow_ht = self.flow_ht
-            cp_ht = 4180  # J/kg/K
-            rho_ht = 1000
-            vol_ht = vol*0.14  # m**3
-
-            dtht_dt = flow_ht / vol_ht * (tht_in - temp_ht) - \
-                self.u_ht*area_ht*(temp_ht - temp) / rho_ht/vol_ht/cp_ht
-
-            return dtemp_dt, dtht_dt
-
-        else:
-            return dtemp_dt
+# -*- coding: utf-8 -*-
+"""
+Created on Tue Jan 14 19:31:56 2020
+@author: dcasasor
+"""
+
+# import autograd.numpy as np
+
+
+from assimulo.solvers import CVode
+from assimulo.problem import Explicit_Problem
+
+from PharmaPy.Phases import classify_phases
+from PharmaPy.Streams import LiquidStream, SolidStream
+from PharmaPy.Phases import LiquidPhase, SolidPhase
+from PharmaPy.MixedPhases import Slurry, SlurryStream
+from PharmaPy.Commons import reorder_sens, plot_sens, trapezoidal_rule, upwind_fvm, high_resolution_fvm
+from PharmaPy.NameAnalysis import get_dict_states
+from PharmaPy.jac_module import numerical_jac, numerical_jac_central, dx_jac_x
+
+import matplotlib.pyplot as plt
+from mpl_toolkits.mplot3d import Axes3D
+from matplotlib import cm
+from matplotlib.ticker import AutoMinorLocator
+from matplotlib.colors import LightSource
+
+from scipy.optimize import newton
+
+import copy
+import string
+
+try:
+    from jax import jacfwd
+    import jax.numpy as jnp
+    # from autograd import jacobian as autojac
+    # from autograd import make_jvp
+except:
+    print()
+    print(
+        'JAX is not available to perform automatic differentiation. '
+        'Install JAX if supported by your operating system (Linux, Mac).')
+    print()
+
+import numpy as np
+
+eps = np.finfo(float).eps
+gas_ct = 8.314  # J/mol/K
+
+
+class _BaseCryst:
+    np = np
+    # @decor_states
+    def __init__(self, mask_params,
+                 method, target_ind, scale,
+                 isothermal, controls, params_control, cfun_solub,
+                 adiabatic, rad_zero,
+                 reset_states, name_species,
+                 u_ht, vol_ht, ht_media, basis, jac_type):
+        """ Construct a Crystallizer object
+        Parameters
+        ----------
+        oper_mode : str
+            Operation mode of the reactor. It takes one of the following
+            values: 'Batch', 'MSMPR', 'Semibatch'. If 'Semibatch', it is
+            assumed that an antisolvent stream is entering the tank.
+        """
+
+        if jac_type == 'AD':
+            try:
+                import jax.numpy as np
+                _BaseCryst.np = np
+            except:
+                pass
+
+        self.distributed_uo = False
+        self.mask_params = mask_params
+        self.basis = basis
+        self.adiabatic = adiabatic
+
+        if cfun_solub is None:
+            self.cfun_solub = lambda conc: 1
+        else:
+            self.cfun_solub = cfun_solub
+
+        # ---------- Building objects
+        self._Phases = None
+        self._Kinetics = None
+        self.material_from_upstream = False
+
+        self.jac_type = jac_type
+
+        self.target_ind = target_ind
+
+        self.scale = scale
+        self.scale_flag = True
+
+        # Controls
+        if controls is None:
+            self.controls = {}
+            self.params_control = ()
+        else:
+            self.controls = controls
+            self.params_control = params_control
+
+        self.isothermal = isothermal
+        if 'temp' in self.controls.keys():
+            self.isothermal = False
+
+        self.ht_media = ht_media
+
+        self.method = method
+        self.rad = rad_zero
+
+        self.dx = None
+        self.sensit = None
+
+        # ---------- Create jacobians (autodiff)
+        self.jac_states_vals = None
+        # if method == 'moments':
+        #     self.jac_states_fun = autojac(self.unit_model, 1)
+        #     self.jac_params_fun = autojac(self.unit_model, 2)
+        # elif method == 'fvm':
+        #     self.jac_states_fun = make_jvp(self.fvm_method)
+
+        #     # self.jac_params_fun = autojac(self.fvm_method, 1)
+        #     self.jac_params_fun = None
+
+        # Outlets
+        self.reset_states = reset_states
+        self.elapsed_time = 0
+        self.temp_runs = []
+        self.wConc_runs = []
+        self.distrib_runs = []
+        self.time_runs = []
+        self.tempHT_runs = []
+
+        self.__original_prof__ = {
+            'tempProf': [], 'concProf': [], 'distribProf': [], 'timeProf': [],
+            'elapsed_time': 0, 'scale_flag': True
+        }
+
+        # ---------- Names
+        self.name_species = name_species
+
+        self.states_uo = ['mass_conc']
+        self.names_states_in = ['mass_conc']
+
+        if not self.isothermal and 'temp' not in self.controls.keys():
+            self.states_uo.append('temp')
+
+        self.names_upstream = None
+        self.bipartite = None
+
+        # Other parameters
+        self.u_ht = u_ht
+
+        # Slurry phase
+        self.Slurry = None
+
+        # Parameters for optimization
+        self.params_iter = None
+        self.vol_mult = 1
+
+    @property
+    def Phases(self):
+        return self._Phases
+
+    @Phases.setter
+    def Phases(self, phases):
+        if isinstance(phases, (list, tuple)):
+            self._Phases = phases
+        elif isinstance(phases, Slurry):
+            self._Phases = phases.Phases
+        elif phases.__module__ == 'PharmaPy.Phases':
+            if self._Phases is None:
+                self._Phases = [phases]
+            else:
+                self._Phases.append(phases)
+        else:
+            raise RuntimeError('Please provide a list or tuple of phases '
+                               'objects')
+
+        if isinstance(phases, Slurry):
+            self.Slurry = phases
+        elif isinstance(self._Phases, (list, tuple)):
+            if len(self._Phases) > 1:
+
+                # Mixed phase
+                self.Slurry = Slurry()
+                self.Slurry.Phases = self._Phases
+
+                # self.init_mass = self.Liquid_1.mass + self.Solid_1.mass
+                # self.init_liq = copy.copy(self.Liquid_1.mass)
+
+        if self.Slurry is not None:
+            self.__original_phase_dict__ = [
+                copy.deepcopy(phase.__dict__) for phase in self.Slurry.Phases]
+
+            self.vol_slurry = copy.copy(self.Slurry.vol_slurry)
+            if isinstance(self.vol_slurry, np.ndarray):
+                self.vol_phase = self.vol_slurry[0]
+            else:
+                self.vol_phase = self.vol_slurry
+
+            classify_phases(self)  # Solid_1, Liquid_1...
+
+            self.__original_phase__ = [copy.deepcopy(self.Liquid_1),
+                                       copy.deepcopy(self.Solid_1)]
+
+            self.kron_jtg = np.zeros_like(self.Liquid_1.mass_frac)
+            self.kron_jtg[self.target_ind] = 1
+
+            # ---------- Names
+            # Moments
+            if self.method == 'moments':
+                name_mom = [r'\mu_{}'.format(ind) for ind
+                            in range(self.Solid_1.num_mom)]
+                name_mom.append('C')
+
+            # Species
+            if self.name_species is None:
+                num_sp = len(self.Liquid_1.mass_frac)
+                self.name_species = list(string.ascii_uppercase[:num_sp])
+
+    @property
+    def Kinetics(self):
+        return self._Kinetics
+
+    @Kinetics.setter
+    def Kinetics(self, instance):
+        self._Kinetics = instance
+
+        name_params = self._Kinetics.name_params
+        if self.mask_params is None:
+            self.mask_params = [True] * self._Kinetics.num_params
+            self.name_params = name_params
+
+        else:
+            self.name_params = [name for ind, name in enumerate(name_params)
+                                if self.mask_params[ind]]
+
+        self.mask_params = np.array(self.mask_params)
+
+        ind_true = np.where(self.mask_params)[0]
+        ind_false = np.where(~self.mask_params)[0]
+
+        self.params_fixed = self.Kinetics.concat_params()[ind_false]
+
+        self.ind_maskpar = np.argsort(np.concatenate((ind_true, ind_false)))
+
+    def reset(self):
+        copy_dict = copy.deepcopy(self.__original_prof__)
+        self.__dict__.update(copy_dict)
+
+        for phase, di in zip(self.Phases, self.__original_phase_dict__):
+            phase.__dict__.update(di)
+
+    def method_of_moments(self, mu, conc, temp, params, rho_cry, vol=1):
+        kv = self.Solid_1.kv
+
+        # Kinetics
+        if self.basis == 'mass_frac':
+            rho_liq = self.Liquid_1.getDensity()
+            comp_kin = conc / rho_liq
+        else:
+            comp_kin = conc
+
+        # Kinetic terms
+        mu_susp = mu*(1e-6)**np.arange(self.num_distr) / vol  # m**n/m**3_susp
+        nucl, growth, dissol = self.Kinetics.get_kinetics(
+            comp_kin[self.target_ind], comp_kin, temp, kv,
+            mu_susp)
+
+        growth = growth * self.Kinetics.alpha_fn(conc)
+
+        ind_mom = np.arange(1, len(mu))
+
+        # Model
+        dmu_zero_dt = np.atleast_1d(nucl * vol)
+        dmu_1on_dt = ind_mom * (growth + dissol) * mu[:-1] + \
+            nucl * self.rad**ind_mom
+
+        dmu_dt = np.concatenate((dmu_zero_dt, dmu_1on_dt))
+
+        # Material balance in kg_API/s --> G in um, u_2 in um**2 (or m**2/m**3)
+        mass_transf = np.atleast_1d(rho_cry * kv * (
+            3*(growth + dissol)*mu[2] + nucl*self.rad**3)) * (1e-6)**3
+
+        return dmu_dt, mass_transf
+
+    def fvm_method(self, csd, moms, conc, temp, params, rho_cry,
+                   output='dstates', vol=1):
+
+        mu_2 = moms[2]
+
+        kv_cry = self.Solid_1.kv
+
+        # Kinetic terms
+        if self.basis == 'mass_frac':
+            rho_liq = self.Liquid_1.getDensity()
+            comp_kin = conc / rho_liq
+        else:
+            comp_kin = conc
+
+        nucl, growth, dissol = self.Kinetics.get_kinetics(
+            comp_kin[self.target_ind], conc, temp, kv_cry, moms)
+
+        nucl = nucl * self.scale * vol
+
+        impurity_factor = self.Kinetics.alpha_fn(conc)
+        growth = growth * impurity_factor  # um/s
+
+        dissol = dissol  # um/s
+
+        boundary_cond = nucl / (growth + eps)  # num/um or num/um/m**3
+        f_aug = np.concatenate(([boundary_cond]*2, csd, [csd[-1]]))
+
+        # Flux source terms
+        f_diff = np.diff(f_aug)
+        f_diff[f_diff == 0] = eps  # avoid division by zero for theta
+
+        if growth > 0:
+            theta = f_diff[:-1] / f_diff[1:]
+        else:
+            theta = f_diff[1:] / f_diff[:-1]
+
+        # Van-Leer limiter
+        limiter = np.zeros_like(f_diff)
+        limiter[:-1] = (np.abs(theta) + theta) / (1 + np.abs(theta))
+
+        growth_term = growth * (f_aug[1:-1] + 0.5 * f_diff[1:] * limiter[:-1])
+        dissol_term = dissol * (f_aug[2:] - 0.5 * f_diff[1:] * limiter[1:])
+
+        flux = growth_term + dissol_term
+
+        if output == 'flux':
+            return flux  # TODO: isn't it necessary to divide by dx?
+        elif 'dstates':
+            dcsd_dt = -np.diff(flux) / self.dx
+
+            # Material bce in kg_API/s --> G in um, mu_2 in m**2 (or m**2/m**3)
+            mass_transfer = rho_cry * kv_cry * (
+                3*(growth + dissol)*mu_2 + nucl*self.rad**3) * (1e-6)
+
+            return dcsd_dt, np.array(mass_transfer)
+
+    def unit_model(self, time, states, params, mat_bce=False, enrgy_bce=False):
+
+        # ---------- Prepare inputs
+        if len(self.params_fixed) > 1:
+            params_all = np.concatenate((params, self.params_fixed))
+            params_all = params_all[self.ind_maskpar]
+        else:
+            params_all = params
+
+        self.Kinetics.set_params(params_all)
+
+        num_material = self.num_distr + self.num_species
+
+        distr = states[:self.num_distr]
+        w_conc = states[self.num_distr:num_material]
+
+        ind_bces = num_material
+
+        # Inputs
+        u_input = self.get_inputs(time)
+
+        # Check for volume
+        if 'vol' in self.states_uo:
+            vol = states[ind_bces]
+            ind_bces += 1
+        else:
+            vol = self.vol_slurry
+
+        # Check for temperature
+        if 'temp_ht' in self.states_uo:
+            temp, temp_ht = states[[ind_bces, ind_bces + 1]]
+        elif 'temp' in self.states_uo:
+            temp = states[ind_bces]
+            temp_ht = None
+        elif 'temp' in self.controls.keys():
+            # temp = self.controls['temp'](time, self.temp,
+            #                              *self.params_control['temp'],
+            #                              t_zero=self.elapsed_time)
+
+            temp = self.controls['temp'](time, *self.params_control['temp'])
+            temp_ht = None
+        else:
+            temp = self.Liquid_1.temp
+
+        # ---------- Physical properties
+        self.Liquid_1.updatePhase(mass_conc=w_conc)
+        self.Liquid_1.temp = temp
+        self.Solid_1.temp = temp
+
+        rhos_susp = self.Slurry.getDensity(temp=temp)
+
+        name_unit = self.__class__.__name__
+
+        if self.method == 'moments':
+            moms = distr * (1e-6)**np.arange(len(distr))
+            # moms = distr
+        else:
+            moms = self.Solid_1.getMoments(distr / self.scale)
+
+        if name_unit == 'BatchCryst':
+            rhos = rhos_susp
+            h_in = None
+            phis_in = None
+        elif name_unit == 'SemibatchCryst' or name_unit == 'MSMPR':
+            # massfrac_in = self.Liquid_1.mass_conc_to_frac(w_conc, basis='mass')
+            inlet_temp = u_input['temp']
+
+            if self.Inlet.__module__ == 'PharmaPy.MixedPhases':
+                # self.Inlet.Liquid_1.updatePhase(mass_frac=massfrac_in)
+                rhos_in = self.Inlet.getDensity(temp)
+
+                inlet_distr = u_input['num_distrib']
+
+                mom_in = self.Inlet.Solid_1.getMoments(inlet_distr, mom_num=3)
+
+                phi_in = 1 - self.Inlet.Solid_1.kv * mom_in
+                phis_in = np.concatenate([phi_in, 1 - phi_in])
+
+                h_in = self.Inlet.getEnthalpy(inlet_temp, phis_in,
+                                              rhos_in)
+            else:
+                # self.Inlet.updatePhase(mass_frac=massfrac_in)
+                rho_liq_in = self.Inlet.getDensity(temp=inlet_temp)
+                rho_sol_in = None
+
+                rhos_in = np.array([rho_liq_in, rho_sol_in])
+                h_in = self.Inlet.getEnthalpy(temp=inlet_temp)
+
+                phis_in = [1, 0]
+
+            rhos = [rhos_susp, rhos_in]
+
+        # Balances
+        material_bces, cryst_rate = self.material_balances(time, distr, w_conc,
+                                                           temp, vol,
+                                                           params, u_input,
+                                                           rhos, moms, phis_in)
+
+        if mat_bce:
+            return material_bces
+        elif enrgy_bce:
+            energy_bce = self.energy_balances(time, distr, w_conc,
+                                              temp, temp_ht, vol,
+                                              params, cryst_rate,
+                                              u_input,
+                                              rhos, moms, h_in, heat_prof=True)
+
+            return energy_bce
+
+        else:
+
+            if 'temp' in self.states_uo:
+                energy_bce = self.energy_balances(time, distr, w_conc,
+                                                  temp, temp_ht, vol,
+                                                  params, cryst_rate,
+                                                  u_input,
+                                                  rhos, moms, h_in)
+
+                balances = np.append(material_bces, energy_bce)
+            else:
+                balances = material_bces
+
+            return balances
+
+    def unit_jacobians(self, time, states, sens, params, fy, v_vector):
+        if sens is not None:
+            jac_states = self.jac_states_fun(time, states, params)
+            jac_params = self.jac_params_fun(time, states, params)
+
+            dsens_dt = np.dot(jac_states, sens) + jac_params
+
+            if not isinstance(dsens_dt, np.ndarray):
+                dsens_dt = dsens_dt._value
+
+            return dsens_dt
+        elif v_vector is not None:
+            _, jac_v = self.jac_states_fun(time, states, params)(v_vector)
+
+            return jac_v
+        else:
+            jac_states = self.jac_states_fun(time, states, params)
+
+            if not isinstance(jac_states, np.ndarray):
+                jac_states = jac_states._value
+
+            return jac_states
+
+    def jac_states_numerical(self, time, states, params, return_only=True):
+        if return_only:
+            return self.jac_states_vals
+        else:
+            def wrap_states(st): return self.unit_model(time, st, params)
+
+            abstol = self.sundials_opt['atol']
+            reltol = self.sundials_opt['rtol']
+            jac_states = numerical_jac_central(wrap_states, states,
+                                               dx=dx_jac_x,
+                                               abs_tol=abstol, rel_tol=reltol)
+
+            return jac_states
+
+    def jac_params_numerical(self, time, states, params):
+        def wrap_params(theta): return self.unit_model(time, states, theta)
+
+        abstol = self.sundials_opt['atol']
+        reltol = self.sundials_opt['rtol']
+        p_bar = self.sundials_opt['pbar']
+
+        dp = np.abs(p_bar) * np.sqrt(max(reltol, eps))
+
+        jac_params = numerical_jac_central(wrap_params, params,
+                                           dx=dp,
+                                           abs_tol=abstol, rel_tol=reltol)
+
+        return jac_params
+
+    def jac_states_ad(self, time, states, params):
+        def wrap_states(st): return self.unit_model(time, st, params)
+        jac_states = jacfwd(wrap_states)(states)
+
+        return jac_states
+
+    def jac_params_ad(self, time, states, params):
+        def wrap_params(theta): return self.unit_model(time, states, theta)
+        jac_params = jacfwd(wrap_params)(params)
+
+        return jac_params
+
+    def rhs_sensitivity(self, time, states, sens, params):
+        jac_params_vals = self.jac_params_fn(time, states, params)
+
+        jac_states_vals = self.jac_states_fn(time, states, params,
+                                             return_only=False)
+
+        rhs_sens = np.dot(jac_states_vals, sens) + jac_params_vals
+
+        self.jac_states_vals = jac_states_vals
+
+        return rhs_sens
+
+    def set_ode_problem(self, eval_sens, states_init, params_mergd,
+                        jacv_prod):
+        if eval_sens:
+            problem = Explicit_Problem(self.unit_model, states_init,
+                                       t0=self.elapsed_time,
+                                       p0=params_mergd)
+
+            if self.jac_type == 'finite_diff':
+                self.jac_states_fn = self.jac_states_numerical
+                self.jac_params_fn = self.jac_params_numerical
+
+                problem.jac = self.jac_states_fn
+                problem.rhs_sens = self.rhs_sensitivity
+
+            elif self.jac_type == 'AD':
+                self.jac_states_fn = self.jac_states_ad
+                self.jac_params_fn = self.jac_params_ad
+
+                problem.jac = self.jac_states_fn
+                problem.rhs_sens = self.rhs_sensitivity
+            elif self.jac_type == 'analytical':
+                self.jac_states_fn = self.jac_states
+                self.jac_params_fn = self.jac_params
+
+                problem.jac = self.jac_states_fn
+                problem.rhs_sens = self.rhs_sensitivity
+
+            elif self.jac_type is None:
+                pass
+            else:
+                raise NameError("Bad string value for the 'jac_type' argument")
+
+        else:
+            def unit_model(time, states): return self.unit_model(
+                time, states, params_mergd)
+
+            problem = Explicit_Problem(unit_model, states_init,
+                                       t0=self.elapsed_time)
+            # ----- Jacobian callables
+            if self.method == 'moments':
+                # w.r.t. states
+                # problem.jac = lambda time, states: \
+                #     self.unit_jacobians(time, states, None, params_mergd,
+                #                         None, None)
+
+                pass
+
+            elif self.method == 'fvm':
+                # J*v product (AD, slower than the one used by SUNDIALS)
+                if jacv_prod:
+                    problem.jacv = lambda time, states, fy, v: \
+                        self.unit_jacobians(time, states, None, params_mergd,
+                                            fy, v)
+
+        return problem
+
+    def solve_unit(self, runtime=None, time_grid=None,
+                   eval_sens=False,
+                   jac_v_prod=False, verbose=True, test=False,
+                   sundials_opts=None):
+
+        # ---------- Solid phase states
+        if 'vol' in self.states_uo:
+            if self.method == 'moments':
+                init_solid = self.Solid_1.moments
+                exp = np.arange(0, self.Solid_1.num_mom)
+                init_solid = init_solid * (1e6)**exp
+
+            # eps_init = init_solid[3] * self.Solid_1.kv
+
+            elif self.method == '1D-FVM':
+                x_grid = self.Solid_1.x_distrib
+                init_solid = self.Solid_1.distrib * self.scale
+
+        else:
+            if self.method == 'moments':
+                init_solid = self.Slurry.moments
+                exp = np.arange(0, self.Slurry.num_mom)
+                init_solid *= (1e6)**exp
+
+            # eps_init = init_solid[3] * self.Solid_1.kv
+
+            elif self.method == '1D-FVM':
+                x_grid = self.Slurry.x_distrib
+                init_solid = self.Slurry.distrib * self.scale
+
+        self.num_distr = len(init_solid)
+
+        self.dx = self.Slurry.dx
+        self.x_grid = self.Slurry.x_distrib
+
+        # ---------- Liquid phase states
+        init_liquid = self.Liquid_1.mass_conc.copy()
+        self.mask_composit = np.arange(len(init_liquid)) == self.target_ind
+
+        # Create indexes for reordering states
+        ind_max = np.argmax(init_liquid)
+
+        ind_imp = np.arange(len(init_liquid))
+        ind_imp = np.where(
+            (ind_imp != self.target_ind) & (ind_imp != ind_max))[0]
+
+        self.ind_imp = ind_imp
+
+        self.composit_order = np.argsort(
+            np.concatenate(([self.target_ind, ind_max], ind_imp))
+        )
+
+        self.num_species = len(init_liquid)
+
+        if 'vol' in self.states_uo:  # Batch or semibatch
+            vol_init = self.Slurry.getTotalVol()
+            init_susp = np.append(init_liquid, vol_init)
+        else:
+            init_susp = init_liquid
+
+        self.composit = init_liquid
+        self.temp = self.Liquid_1.temp
+
+        if self.reset_states:
+            self.reset()
+
+        # ---------- Read time
+        if runtime is not None:
+            final_time = runtime + self.elapsed_time
+
+        if time_grid is not None:
+            final_time = time_grid[-1]
+
+        if self.scale_flag:
+            self.scale_flag = False
+
+        states_init = np.append(init_solid, init_susp)
+
+        if 'temp_ht' in self.states_uo:
+            states_init = np.concatenate(
+                (states_init, [self.Liquid_1.temp, self.Liquid_1.temp]))
+        elif 'temp' in self.states_uo:
+            states_init = np.append(states_init, self.Liquid_1.temp)
+
+        # if self.params_iter is None:
+        merged_params = self.Kinetics.concat_params()[self.mask_params]
+        # else:
+        #     merged_params = self.params_iter
+
+        # ---------- Create problem
+        problem = self.set_ode_problem(eval_sens, states_init,
+                                       merged_params, jac_v_prod)
+
+        # ---------- Set solver
+        # General
+        solver = CVode(problem)
+        solver.iter = 'Newton'
+        solver.discr = 'BDF'
+
+        if sundials_opts is not None:
+            for name, val in sundials_opts.items():
+                setattr(solver, name, val)
+
+        self.sundials_opt = solver.get_options()
+
+        if eval_sens:
+            solver.sensmethod = 'SIMULTANEOUS'
+            solver.suppress_sens = False
+            solver.report_continuously = True
+
+        if self.method == '1D-FVM':
+            solver.linear_solver = 'SPGMR'  # large, sparse systems
+
+        if not verbose:
+            solver.verbosity = 50
+
+        # ---------- Solve model
+        time, states = solver.simulate(final_time, ncp_list=time_grid)
+
+        self.retrieve_results(time, states)
+        self.flatten_states()
+
+        # ---------- Organize sensitivity
+        if eval_sens:
+            sensit = []
+            for elem in solver.p_sol:
+                sens = np.array(elem)
+                sens[0] = 0  # correct NaN's at t = 0 for sensitivities
+                sensit.append(sens)
+
+            self.sensit = sensit
+
+            return time, states, sensit
+        else:
+            return time, states
+
+    def paramest_wrapper(self, params, t_vals,
+                         modify_phase=None, modify_controls=None,
+                         scale_factor=1e-3):
+        self.reset()
+        self.params_iter = params
+
+        self.Kinetics.set_params(params)
+
+        self.elapsed_time = 0
+
+        if isinstance(modify_phase, dict):
+
+            liquid_mod = modify_phase.get('Liquid', {})
+            solid_mod = modify_phase.get('Solid', {})
+
+            self.Liquid_1.updatePhase(**liquid_mod)
+            self.Solid_1.updatePhase(**solid_mod)
+
+        if isinstance(modify_controls, dict):
+            self.params_control = modify_controls
+
+        if self.method == 'moments':
+            t_prof, states, sens = self.solve_unit(time_grid=t_vals,
+                                                   eval_sens=True,
+                                                   verbose=False)
+
+            sens_sep = reorder_sens(sens, separate_sens=True)  # for each state
+
+            mu = states[:, :self.num_distr]
+
+            # convert to mm**n
+            factor = (scale_factor)**np.arange(self.num_distr)
+
+            sens_mom = [elem * fact for elem, fact in zip(sens_sep, factor)]
+            sens_sep = sens_mom + sens_sep[self.num_distr:]
+
+            mu *= factor  # mm
+
+            mu_zero = mu[:, 0][..., np.newaxis]
+
+            sens_zero = sens_sep[0]
+            for ind, sens_j in enumerate(sens_sep[1:self.num_distr]):
+                mu_j = mu[:, ind + 1][..., np.newaxis]
+                div_rule = (sens_j * mu_zero - sens_zero * mu_j) \
+                    / (mu_zero**2 + eps)
+
+                sens_sep[ind + 1] = div_rule
+
+            mu[:, 1:] = (mu[:, 1:].T/mu_zero.flatten()).T  # mu_j/mu_0
+
+            states_out = np.column_stack((mu, states[:, self.num_distr:]))
+            sens_out = np.vstack(sens_sep)
+
+            return states_out, sens_out
+
+        else:
+            t_prof, states_out = self.solve_unit(time_grid=t_vals,
+                                                 eval_sens=False,
+                                                 verbose=False)
+            return states_out
+
+    def flatten_states(self):
+        self.distribProf = np.vstack(self.distrib_runs)
+        self.wConcProf = np.concatenate(self.wConc_runs)
+        self.tempProf = np.concatenate(self.temp_runs)
+        self.timeProf = np.concatenate(self.time_runs)
+
+        if len(self.tempHT_runs) > 0:
+            self.tempProfHt = np.concatenate(self.tempHT_runs)
+
+        # Update phases
+        self.Liquid_1.tempProf = self.tempProf
+
+        self.Liquid_1.massconcProf = self.wConcProf
+
+        self.Liquid_1.timeProf = self.timeProf
+
+        self.Solid_1.tempProf = self.tempProf
+        self.Solid_1.timeProf = self.timeProf
+
+        if self.method == 'moments':
+            self.Solid_1.momProf = self.distribProf
+        else:
+            distrProf = self.distribProf * self.vol_mult
+            self.Solid_1.distribProf = distrProf
+            momProf = self.Solid_1.getMoments(distrProf,
+                                              mom_num=[0, 1, 2, 3, 4])
+
+            # for ind in range(momProf.shape[1]):
+            #     momProf[:, ind] *= (1e-6)**ind
+
+            self.Solid_1.momProf = momProf
+
+    def plot_profiles(self, fig_size=None, relative_mu0=False,
+                      title=None, time_div=1, plot_solub=True):
+
+        sat_conc = self.Kinetics.get_solubility(self.tempProf, self.wConcProf)
+        supersat = self.wConcProf[:, self.target_ind] - sat_conc
+
+        if self.Kinetics.rel_super:
+            supersat *= 1 / sat_conc
+
+        self.supsatProf = supersat
+
+        # if self.method == 'moments':
+        mu = self.Solid_1.momProf
+        num_mu = mu.shape[1]
+        idx_mom = np.arange(mu.shape[1])
+
+        # Sauter diameter
+        if mu.shape[1] > 4:
+            mu_4 = mu[:, 4]
+        else:
+            mu_4 = None
+
+        if relative_mu0:
+            # plot if there is at least one particle
+            ind_part = np.argmax(mu[:, 0] > 1)
+            num_mu -= 1
+
+            div = mu[ind_part:, 0]
+            mu_plot = mu[ind_part:, 1:4]
+            if self.method == '1D-FVM':
+                mu_plot[:, 0] *= 1e6  # express mean diam in um
+
+            time_plot = self.timeProf[ind_part:]
+
+            if mu_4 is not None:
+                mu_4 = mu_4[ind_part:]
+                num_mu -= 1
+
+        else:
+            div = 1
+            mu_plot = mu
+            time_plot = self.timeProf
+
+        if 'vol' in self.states_uo:
+            num_plots = num_mu + 3
+        else:
+            num_plots = num_mu + 2
+
+        num_cols = bool(num_plots // 2) + 1
+        num_rows = num_plots // 2 + num_plots % 2
+
+        fig, axes = plt.subplots(num_rows, num_cols, figsize=fig_size)
+
+        # ---------- Moments
+        for ind, col in enumerate(mu_plot.T):
+            axes.flatten()[ind].plot(time_plot/time_div,
+                                     col/div)
+
+            if relative_mu0:
+                denom = '/\mu_{0}$'
+                units = ['($\mu m$)'] + ['($m^%i$)' % i for i in idx_mom[2:]]
+            else:
+                denom = '$'
+                if 'vol' in self.states_uo:
+                    per = ''
+                else:
+                    per = ' m^{-3}'
+                # exp = int(np.log10(self.scale))
+                units = ['$(\mathregular{\# \: %s)}$' % per,
+                         ' $\mathregular{(m \: %s)}$' % per] + \
+                    [' $\mathregular{(m^%i \: %s)}$' % (i, per)
+                     for i in idx_mom[2:]]
+
+            axes.flatten()[ind].set_ylabel(r'$\mu_{}'.format(
+                ind + relative_mu0) + denom + units[ind])
+
+        # ---------- Sauter diameter
+        if mu_4 is not None:
+            if relative_mu0:
+                ax_sauter = axes[0, 0].twinx()
+                ax_sauter.plot(time_plot/time_div, mu_4 / mu_plot[:, 2] * 1e6,
+                               '--')
+                ax_sauter.set_ylabel('$\mu_4/\mu_3$ ($\mu m$)')
+
+                ax_sauter.spines['top'].set_visible(False)
+
+                ax_sauter.set_title('Mean diameter')
+
+                # axes[0, 0].legend(('$\mu_1/\mu_0$', '$\mu_4/\mu_3$'))
+
+        # ---------- Temperature
+        ax_temp = axes.flatten()[ind + 1]
+        ax_temp.plot(self.timeProf/time_div, self.Liquid_1.tempProf)
+
+        if len(self.tempProfHt) > 0:
+            ax_temp.plot(self.timeProf/time_div, self.tempProfHt, '--')
+
+        ax_temp.set_ylabel(r'$T$ (K)')
+
+        ax_temp.legend(('tank', 'jacket'), fontsize=7, loc='best')
+
+        # ---------- Concentration
+        ax_conc = axes.flatten()[ind + 2]
+        ax_conc.plot(self.timeProf/time_div,
+                     self.wConcProf[:, self.target_ind], 'b')
+
+        target_id = self.name_species[self.target_ind]
+
+        if self.basis == 'mass_frac':
+            ax_conc.set_ylabel('$w_{%s, liq}$ ($kg/kg$)' % target_id)
+        else:
+            ax_conc.set_ylabel('$C_{%s, liq}$ ($kg/m^3$)' % target_id)
+
+        if plot_solub:
+            ax_conc.plot(self.timeProf/time_div, sat_conc, '--k', alpha=0.4)
+
+        # Supersaturation
+        ax_supsat = ax_conc.twinx()
+        ax_supsat.plot(self.timeProf / time_div, supersat)
+        color = ax_supsat.lines[0].get_color()
+        ax_supsat.axhline(0, ls='--', alpha=0.6)
+
+        if self.Kinetics.rel_super:
+            ax_supsat.set_ylabel(
+                'Supersaturation\n' + r'$\left( \frac{C - C_{sat}}{C_{sat}} \right)$')
+        else:
+            ax_supsat.set_ylabel('Supersaturation\n($kg/kg_{liq}$)')
+
+        ax_supsat.spines['right'].set_color(color)
+        ax_supsat.tick_params(colors=color)
+        ax_supsat.yaxis.label.set_color(color)
+        ax_supsat.spines['top'].set_visible(False)
+
+        # ---------- Volume
+        if 'vol' in self.states_uo:
+            ax_vol = axes.flatten()[num_mu + 2]
+            ax_vol.plot(self.timeProf/time_div, self.volProf)
+            ax_vol.set_ylabel('$V_L$ ($m^3$)')
+
+        # ---------- Final touches
+        if len(axes.flatten()) > num_plots:
+            fig.delaxes(axes.flatten()[-1])
+
+        for ind, ax in enumerate(axes.flatten()):
+            ax.spines['right'].set_visible(False)
+            ax.spines['top'].set_visible(False)
+
+            ax.xaxis.set_minor_locator(AutoMinorLocator(2))
+            ax.yaxis.set_minor_locator(AutoMinorLocator(2))
+
+        fig.suptitle(title)
+        fig.tight_layout()
+
+        if time_div == 1:
+            fig.text(0.5, 0, 'time (s)', ha='center')
+
+        return fig, axes, ax_supsat
+
+    def plot_csd(self, view_angles=(20, -20), fig_size=None, time_eval=None,
+                 vol_based=False, time_div=1, logx=True):
+        self.flatten_states()
+
+        if self.method != '1D-FVM':
+            raise RuntimeError('No 3D data to show. Run crystallizer with the '
+                               'FVM method')
+
+        if time_eval is None:
+            if vol_based:
+                csd_plot = self.distribVolProf
+            else:
+                csd_plot = self.distribProf
+
+            ls = LightSource(azdeg=0, altdeg=65)
+            rgb = ls.shade(csd_plot, plt.cm.RdYlBu)
+
+            time_plot = self.timeProf / time_div
+
+            x_mesh, t_mesh = np.meshgrid(np.log10(self.x_grid), time_plot)
+            x_mesh, t_mesh = np.meshgrid(self.x_grid[:90], time_plot[2:])
+
+            fig = plt.figure(figsize=fig_size)
+
+            ax = fig.gca(projection='3d')
+            ax.plot_surface(t_mesh, x_mesh, np.log10(csd_plot[2:,:90]),
+                            facecolors=rgb, antialiased=False,
+                            linewidth=0,
+                            rstride=2, cstride=2)
+            # ax.view_init(*view_angles)
+
+            # Edit
+            if time_div == 1:
+                ax.set_xlabel('time (s)')
+            ax.set_ylabel(r'$\log_{10}(L)$ (L in $\mu m$)')
+            ax.set_zlabel(r'$f \left( \frac{\#}{m^3 \mu m} \right)$')
+
+            ax.dist = 11
+
+            # ax.invert_yaxis()
+
+        else:
+            time_ind = np.argmin(abs(time_eval - self.timeProf))
+
+            if vol_based:
+                csd_time = self.distribVolProf[time_ind]
+            else:
+                csd_time = self.distribProf[time_ind]
+
+            fig, ax = plt.subplots(figsize=fig_size)
+            if logx:
+                ax.semilogx(self.x_grid, csd_time, '-o', mfc='None')
+            else:
+                ax.plot(self.x_grid, csd_time, '-o', mfc='None')
+            # ax.set_xlabel(r'$x$ ($\mu m$)')
+            ax.set_xlabel(r'$x$ ($\mu m$)')
+
+            if 'vol' in self.states_uo:
+                distrib_name = '\\tilde{f}'
+                div = ''
+            else:
+                distrib_name = 'f'
+                div = 'm^3 \cdot '
+
+            if vol_based:
+                ax.set_ylabel(
+                    # r'$f$ $\left( \frac{m^3}{m^3 \cdot \mu m} \right)$')
+                    r'$%s_v$ $\left( \frac{m^3}{%s \mu m} \right)$' %
+                    (distrib_name, div))
+                # ax.set_xscale('log')
+            else:
+                ax.set_ylabel(
+                    # r'$f$ $\left( \frac{\#}{m^3 \cdot \mu m} \right)$')
+                    r'$%s$ $\left( \frac{\#}{%s \mu m} \right)$' %
+                    (distrib_name, div))
+
+            ax.spines['right'].set_visible(False)
+            ax.spines['top'].set_visible(False)
+
+            ax.text(1, 1.04, 't = {:.0f} s'.format(time_eval),
+                    transform=ax.transAxes, ha='right')
+
+        return fig, ax
+
+    def plot_csd_2d(self, fig_size=(5, 4)):
+        self.flatten_states()
+
+        if self.method != '1D-FVM':
+            raise RuntimeError('No 3D data to show. Run crystallizer with the '
+                               'FVM method')
+
+        x_mesh, t_mesh = np.meshgrid(self.x_grid, self.timeProf)
+
+        fig, ax = plt.subplots(figsize=fig_size)
+
+        cf = ax.contourf(x_mesh.T, t_mesh.T, self.distribProf.T,
+                         cmap=cm.coolwarm, levels=150)
+        cbar = fig.colorbar(cf)
+
+        if self.scale == 1:
+            cbar.ax.set_ylabel(r'$f$ $\left( \frac{\#}{m^3 \mu m} \right)$')
+        else:
+            exp = int(np.log10(self.scale))
+            cbar.ax.set_ylabel(
+                r'$f$ $\times 10^{%i}$ $\left( \frac{\#}{m^3 \mu m} \right)$ ' % exp)
+
+        # Edit
+        ax.set_xlabel(r'size ($\mu m$)')
+        ax.set_ylabel('time (s)')
+        ax.invert_yaxis()
+
+        return fig, ax
+
+    def plot_sens(self, mode='per_parameter'):
+        if type(self.timeProf) is list:
+            self.flatten_states()
+
+        if self.sensit is None:
+            raise AttributeError("No sensitivities detected. Run the unit "
+                                 " with 'eval_sens'=True")
+
+        if mode == 'per_parameter':
+            sens_data = self.sensit
+        elif mode == 'per_state':
+            sens_data = reorder_sens(self.sensit, separate_sens=True)
+
+        # Name states
+        name_mom = ['\mu_%i' % i for i in range(self.num_distr)]
+        name_conc = ["C_{" + self.name_species[ind] + "}"
+                     for ind in range(len(self.Liquid_1.name_species))]
+
+        name_others = []
+        if 'vol' in self.states_uo:
+            name_others.append('vol')
+
+        if 'temp' in self.states_uo:
+            name_others.append('temp')
+
+        name_states = name_mom + name_conc + name_others
+        name_params = [name for ind, name in
+                       enumerate(self.Kinetics.name_params)
+                       if self.mask_params[ind]]
+
+        fig, axis = plot_sens(self.timeProf, sens_data,
+                              name_states=name_states,
+                              name_params=name_params,
+                              mode=mode)
+
+        return fig, axis
+
+    def animate_cryst(self, filename=None, fps=5, step_data=1):
+        from matplotlib.animation import FuncAnimation
+        from matplotlib.animation import FFMpegWriter
+
+        if type(self.timeProf) is list:
+            self.flatten_states()
+
+        if filename is None:
+            filename = 'anim'
+
+        fig_anim, ax_anim = plt.subplots(figsize=(5, 3.125))
+
+        # ax_anim.set_xlim(0, self.x_grid.max())
+        ax_anim.set_xlabel(r'crystal size ($\mu m$)')
+
+        ax_anim.set_ylabel('counts')
+
+        def func_data(ind):
+            dist = self.distribProf[ind]
+            return dist
+
+        line, = ax_anim.plot(self.x_grid, func_data(0), '-o', mfc='None',
+                             ms='2')
+        time_tag = ax_anim.text(
+            1, 1.04, '$time = {:.1f}$ s'.format(self.timeProf[0]),
+            horizontalalignment='right',
+            transform=ax_anim.transAxes)
+
+        def func_anim(ind):
+            f_vals = func_data(ind)
+            line.set_ydata(f_vals)
+            plt.gca().set_xscale("log")
+
+            if f_vals.max() > f_vals.min():
+                ax_anim.set_ylim(f_vals.min()*1.15, f_vals.max()*1.15)
+
+            time_tag.set_text('$time = {:.1f}$ s'.format(self.timeProf[ind]))
+
+            fig_anim.tight_layout()
+
+        frames = np.arange(0, len(self.timeProf), step_data)
+        animation = FuncAnimation(fig_anim, func_anim, frames=frames,
+                                  repeat=True)
+
+        writer = FFMpegWriter(fps=fps, metadata=dict(artist='Me'),
+                              bitrate=1800)
+
+        animation.save(filename + '.mp4', writer=writer)
+
+        return animation, fig_anim, ax_anim
+
+
+class BatchCryst(_BaseCryst):
+    def __init__(self, target_ind, mask_params=None,
+                 method='1D-FVM', scale=1,
+                 isothermal=False, controls=None, params_control=None,
+                 cfun_solub=None,
+                 adiabatic=False,
+                 rad_zero=0, reset_states=False, name_species=None,
+                 u_ht=1000, vol_ht=None, ht_media=None, basis='mass_conc',
+                 jac_type=None):
+
+        super().__init__(mask_params, method, target_ind,
+                         scale, isothermal, controls, params_control, cfun_solub,
+                         adiabatic,
+                         rad_zero,
+                         reset_states, name_species, u_ht, vol_ht, ht_media,
+                         basis, jac_type)
+        """ Construct a Batch Crystallizer object
+        Parameters
+        ----------
+        """
+
+        self.is_continuous = False
+        self.states_uo.append('conc_target')
+        self.states_uo.append('vol')
+
+        self.oper_mode = 'Batch'
+
+        self.nomenclature()
+
+        self.vol_offset = 0.75
+
+    def nomenclature(self):
+        if not self.isothermal:
+            if 'temp' not in self.controls.keys():
+                self.states_uo.append('temp')
+
+        self.names_states_out = ['mass_conc']
+
+        if self.method == 'moments':
+            self.names_states_in.insert(0, 'moments')
+            self.names_states_out.insert(0, 'moments')
+
+            self.states_uo.insert(0, 'moments')
+
+        elif self.method == '1D-FVM':
+            self.names_states_in.insert(0, 'num_distrib')
+            self.names_states_out.insert(0, 'total_distrib')
+
+            self.states_uo.append('total_distrib')
+
+        self.names_states_out = self.names_states_out + ['vol', 'temp']
+        self.names_states_in += ['vol_liq', 'temp']
+
+    def jac_states(self, time, states, params, return_only=True):
+
+        if return_only:
+            return self.jac_states_vals
+        else:
+            # Name states
+            vol_liq = states[-1]
+
+            num_material = self.num_distr + self.num_species
+            w_conc = states[self.num_distr:num_material]
+
+            # temp = self.controls['temp'](time, self.temp,
+            #                              *self.params_control['temp'],
+            #                              t_zero=self.elapsed_time)
+
+            temp = self.controls['temp'](time, *self.params_control['temp'])
+
+            num_states = len(states)
+            conc_tg = w_conc[self.target_ind]
+            c_sat = self.Kinetics.get_solubility(temp)
+
+            moms = states[:self.num_distr]
+            idx_moms = np.arange(1, len(moms))
+
+            rho_l = self.Liquid_1.getDensity(temp=temp)
+            rho_c = self.Solid_1.getDensity(temp=temp)
+            kv = self.Solid_1.kv
+
+            # Kinetics
+            b_pr = self.Kinetics.prim_nucl
+            b_sec = self.Kinetics.sec_nucl
+
+            nucl = b_pr + b_sec
+            gr = self.Kinetics.growth
+
+            g_exp = self.Kinetics.params['growth'][-1]
+            bp_exp = self.Kinetics.params['nucl_prim'][-1]
+            bs_exp = self.Kinetics.params['nucl_sec'][-2]
+            bs2_exp = self.Kinetics.params['nucl_sec'][-1]
+
+            jacobian = np.zeros((num_states, num_states))
+
+            # ----- Moments columns
+            wrt_mu = idx_moms * gr
+
+            rng = np.arange(len(wrt_mu))
+            jacobian[rng + 1, rng] = wrt_mu
+
+            # dfu0_dmu3
+            jacobian[0, self.num_distr - 1] = vol_liq * bs2_exp * b_sec / \
+                moms[3]
+
+            # Second moment column (concentration eqns)
+            dtr_mu2 = 3 * kv * gr * rho_c * \
+                (1e-6)**3  # factor from material bce
+
+            dfconc_dmu2 = -1/vol_liq * dtr_mu2 * (self.kron_jtg - w_conc/rho_l)
+            jacobian[self.num_distr:self.num_distr + dfconc_dmu2.shape[0],
+                     2] = dfconc_dmu2
+
+            # Volume eqn
+            jacobian[-1, 2] = -dtr_mu2 / rho_l  # dfvol/dmu2
+
+            # ----- Concentration columns
+            # Moment eqns
+            conc_diff = conc_tg - c_sat
+
+            dfmu0_dconc = (bp_exp * b_pr + bs_exp * b_sec) * \
+                vol_liq / conc_diff
+            dfmun_dconc = idx_moms * moms[:-1] * g_exp/conc_diff * gr
+
+            jacobian[0, self.num_distr +
+                     self.target_ind] = dfmu0_dconc
+
+            jacobian[
+                1:1 + dfmun_dconc.shape[0],
+                self.num_distr + self.target_ind] = dfmun_dconc
+
+            # Concentration eqns
+            tr = 3 * kv * gr * moms[2] * rho_c * (1e-6)**3
+            dtr_dconc_tg = g_exp * tr / conc_diff
+
+            first_conc = np.outer(self.kron_jtg - w_conc/rho_l, self.kron_jtg)
+            second_conc = tr/rho_l * np.eye(len(w_conc))
+
+            dfconc_dconc = -1/vol_liq * \
+                (dtr_dconc_tg * first_conc + second_conc)
+
+            jacobian[self.num_distr:-1, self.num_distr:-1] = dfconc_dconc
+
+            # Volume eqn
+            jacobian[-1, self.num_distr + self.target_ind] = - \
+                dtr_dconc_tg / rho_l
+
+            # ----- Volume column
+            # mu_zero eqn
+            jacobian[0, -1] = nucl  # dfmu_0/dvol
+
+            # Concentration eqn
+            dfconc_dvol = 1/vol_liq**2 * (self.kron_jtg*tr - w_conc/rho_l * tr)
+            jacobian[self.num_distr:self.num_distr + dfconc_dvol.shape[0],
+                     -1] = dfconc_dvol
+
+            return jacobian
+
+    def jac_params(self, time, states, params):
+
+        # temp = self.controls['temp'](time, self.temp,
+        #                              *self.params_control['temp'],
+        #                              t_zero=self.elapsed_time)
+
+        temp = self.controls['temp'](time, *self.params_control['temp'])
+
+        num_states = len(states)
+
+        vol_liq = states[-1]
+        moms = states[:self.num_distr]
+        num_material = self.num_distr + self.num_species
+        w_conc = states[self.num_distr:num_material]
+        conc_tg = w_conc[self.target_ind]
+
+        kv = self.Solid_1.kv
+        rho_c = self.Solid_1.getDensity(temp=temp)
+        rho_l = self.Liquid_1.getDensity(temp=temp)
+
+        b_sec = self.Kinetics.sec_nucl
+
+        dbp, dbs, dg, _, _ = self.Kinetics.deriv_cryst(conc_tg, w_conc, temp)
+        dbs_ds2 = b_sec * np.log(max(eps, kv * moms[3]*1e-18))
+        dbs = np.append(dbs, dbs_ds2)
+
+        # dg *= 1e-6  # to m/s
+
+        num_bp = len(dbp)
+        num_bs = len(dbs)
+        num_nucl = len(dbp) + len(dbs)
+        num_gr = len(dg)
+
+        # TODO: the 3 is only to account for dissolution
+        num_params = num_nucl + num_gr + 3
+
+        idx_moms = np.arange(1, self.num_distr)
+        g_section = np.outer(idx_moms * moms[:-1], dg)
+
+        # ----- Moment equations
+        jacobian = np.zeros((num_states, num_params))
+
+        # Zeroth moment eqn
+        jacobian[0, :num_bp] = vol_liq * dbp
+        jacobian[0, num_bp:num_bp + num_bs] = vol_liq * dbs
+
+        # jacobian[0] *= vol_liq
+
+        # 1 and higher order moments eqns
+        jacobian[1:1 + g_section.shape[0],
+                 num_nucl:num_nucl + g_section.shape[1]] = g_section
+
+        # ----- Concentration eqns
+        dtr_g = 3 * kv * rho_c * moms[2] * dg * \
+            (1e-6)**3  # factor from material bce
+        dconc_dg = -1/vol_liq * np.outer(self.kron_jtg - w_conc/rho_l, dtr_g)
+
+        jacobian[self.num_distr:self.num_distr + dconc_dg.shape[0],
+                 num_nucl:num_nucl + dconc_dg.shape[1]] = dconc_dg
+
+        # ----- Volume eqn
+        jacobian[-1, num_nucl:num_nucl + dtr_g.shape[0]] = -dtr_g / rho_l
+
+        return jacobian[:, self.mask_params]
+
+    def get_inputs(self, time):
+        return None
+
+    def material_balances(self, time, distrib, w_conc, temp, vol_liq, params,
+                          u_inputs, rhos, moms, phi_in=None):
+
+        rho_liq, rho_s = rhos
+
+        vol_solid = moms[3] * self.Solid_1.kv  # mu_3 is total, not by volume
+        vol_slurry = vol_liq + vol_solid
+
+        if self.method == 'moments':
+            ddistr_dt, transf = self.method_of_moments(distrib, w_conc, temp,
+                                                       params, rho_s,
+                                                       vol_slurry)
+        elif self.method == '1D-FVM':
+            ddistr_dt, transf = self.fvm_method(distrib, moms, w_conc, temp,
+                                                params, rho_s, vol_slurry)
+
+        # Balance for target
+        self.Liquid_1.updatePhase(mass_conc=w_conc, vol=vol_liq)
+
+        dvol_liq = -transf/rho_liq  # TODO: results not consistent with mu_3
+        dcomp_dt = -transf/vol_liq * (self.kron_jtg - w_conc/rho_liq)
+
+        dliq_dt = np.append(dcomp_dt, dvol_liq)
+
+        if self.basis == 'mass_frac':
+            dcomp_dt *= 1 / rho_liq
+
+        dmaterial_dt = np.concatenate((ddistr_dt, dliq_dt))
+
+        return dmaterial_dt, transf
+
+    def energy_balances(self, time, distr, conc, temp, temp_ht, vol_liq,
+                        params, cryst_rate, u_inputs, rhos, moms,
+                        h_in=None, heat_prof=False):
+
+        vol_solid = moms[3] * self.Solid_1.kv  # mu_3 is total, not by volume
+        vol_total = vol_liq + vol_solid
+
+        phi = vol_liq / vol_total
+        phis = [phi, 1 - phi]
+
+        # Suspension properties
+        capacitance = self.Slurry.getCp(temp, phis, rhos,
+                                        times_vliq=True)
+
+        # Renaming
+        dh_cryst = -1.46e4  # J/kg
+        # dh_cryst = -self.Liquid_1.delta_fus[self.target_ind] / \
+        #     self.Liquid_1.mw[self.target_ind] * 1000  # J/kg
+
+        vol = vol_liq / phi
+        diam = (4/np.pi * vol)**(1/3)
+        area_ht = np.pi * diam**2  # m**2
+
+        source_term = dh_cryst*cryst_rate
+
+        if self.adiabatic:
+            ht_term = 0
+        elif 'temp' in self.controls.keys():
+            ht_term = capacitance * vol  # return capacitance
+        elif 'temp' in self.states_uo:
+            ht_term = self.u_ht*area_ht*(temp - temp_ht)
+
+        if heat_prof:
+            heat_components = np.array([source_term, ht_term])
+            return heat_components
+        else:
+            # Balance inside the tank
+            dtemp_dt = (-source_term - ht_term) / capacitance / vol_liq
+
+            if temp_ht is not None:
+                tht_in = self.temp_ht_in  # degC
+                flow_ht = self.flow_ht
+                cp_ht = 4180  # J/kg/K
+                rho_ht = 1000
+                vol_ht = vol*0.14  # m**3
+
+                dtht_dt = flow_ht / vol_ht * (tht_in - temp_ht) - \
+                    self.u_ht*area_ht*(temp_ht - temp) / rho_ht/vol_ht/cp_ht
+
+                return dtemp_dt, dtht_dt
+
+            else:
+                return dtemp_dt
+
+    def retrieve_results(self, time, states):
+        self.statesProf = states
+        time_profile = np.array(time)
+
+        # Decompose states
+        self.timeProf.append(time_profile)
+        distribProf = states[:, :self.num_distr] / self.scale
+        self.distribProf.append(distribProf)
+        self.volProf = states[:, self.num_distr + self.num_species]
+
+        vol_liq = self.volProf[-1]
+
+        if self.method == 'moments':
+            mu_3_final = distribProf[-1][3]
+        else:
+            mu_3_final = self.Solid_1.getMoments(distrib=distribProf[-1],
+                                                 mom_num=3)
+
+        vol_sol = mu_3_final * self.Solid_1.kv
+
+        rho_solid = self.Solid_1.getDensity()
+        mass_sol = rho_solid * vol_sol
+
+        vol_slurry = vol_liq + vol_sol
+        num_material = self.num_distr + self.num_species
+        y_outputs = np.delete(states, num_material, axis=1)
+
+        if self.method == '1D-FVM':
+            self.distribVolProf = distribProf * self.Solid_1.kv * self.x_grid**3
+
+        if self.isothermal:
+            self.tempProf.append(
+                np.ones_like(time_profile) * self.Liquid_1.temp)
+
+        elif 'temp' in self.controls.keys():
+            # temp_controlled = self.controls['temp'](
+            #     time_profile, self.temp, *self.params_control['temp'],
+            #     t_zero=self.elapsed_time)
+
+            temp_controlled = self.controls['temp'](
+                time_profile, *self.params_control['temp'])
+
+            self.tempProf.append(temp_controlled)
+
+            self.Liquid_1.temp = self.tempProf[-1][-1]
+            # self.Liquid_1.tempProf = self.tempProf[-1]
+        else:
+            self.tempProf.append(states[:, -2])
+            self.tempProfHt.append(states[:, -1])
+
+            self.Liquid_1.temp = self.tempProf[-1][-1]
+
+        wConcProf = states[:, self.num_distr:self.num_distr + self.num_species]
+
+        self.wConcProf.append(wConcProf)
+
+        self.states = states[-1]
+        self.temp = self.Liquid_1.temp
+
+        if self.method == 'moments':
+            self.Solid_1.moments = self.distribProf[-1][-1]
+        else:
+            self.Solid_1.distrib = self.distribProf[-1][-1]
+
+        self.w_conc = self.wConcProf[-1][-1]
+
+        self.Liquid_1.updatePhase(mass_conc=self.w_conc, vol=self.volProf[-1])
+
+        if self.method == '1D-FVM':
+            self.Solid_1.updatePhase(distrib=self.distribProf[-1][-1],
+                                     mass=mass_sol)
+
+        self.elapsed_time = time[-1]
+
+        if self.name_species is None:
+            conc_names = ['C_{}'.format(ind) for ind in
+                          range(wConcProf.shape[1])]
+        else:
+            conc_names = ['C_{}'.format(name) for name in self.name_species]
+
+        # self.name_states = self.name_states + conc_names
+
+        # Create outlets
+        liquid_out = copy.deepcopy(self.Liquid_1)
+        solid_out = copy.deepcopy(self.Solid_1)
+
+        if self.method == '1D-FVM':  # TODO: solid distrib shouldn't be per m3
+            solid_out.updatePhase(distrib=distribProf[-1])
+
+        self.Outlet = Slurry(vol_slurry=vol_slurry)
+        self.Outlet.Phases = (liquid_out, solid_out)
+
+        self.outputs = y_outputs
+
+        # self.get_heat_duty(time, states)
+
+    def get_heat_duty(self, time, states):
+        q_heat = np.zeros((len(time), 2))
+
+        if self.params_iter is None:
+            merged_params = self.Kinetics.concat_params()[self.mask_params]
+        else:
+            merged_params = self.params_iter
+
+        for ind, row in enumerate(states):
+            row[:self.num_distr] *= self.scale  # scale distribution
+            q_heat[ind] = self.unit_model(time[ind], row, merged_params,
+                                          enrgy_bce=True)
+
+        if 'temp' in self.controls.keys():
+            q_gen, capacitance = q_heat.T
+
+            dT_dt = self.params_control['temp'][0]  # linear T profile
+
+            q_instant = dT_dt * capacitance + q_gen
+
+        else:
+            q_instant = q_heat  # TODO: write for other scenarios
+
+        self.heat_duty = np.array([0, trapezoidal_rule(time, q_instant)])
+        self.duty_type = [0, -2]
+
+
+class MSMPR(_BaseCryst):
+    def __init__(self, target_ind,
+                 mask_params=None,
+                 method='1D-FVM', scale=1,
+                 isothermal=False, controls=None, params_control=None, cfun_solub=None,
+                 adiabatic=False,
+                 rad_zero=0, reset_states=False,
+                 name_species=None,
+                 u_ht=1000, vol_ht=None, ht_media=None, basis='mass_conc',
+                 jac_type=None):
+
+        super().__init__(mask_params, method, target_ind,
+                         scale, isothermal, controls, params_control, cfun_solub,
+                         adiabatic, rad_zero,
+                         reset_states, name_species, u_ht, vol_ht, ht_media,
+                         basis, jac_type)
+        """ Construct a MSMPR object
+        Parameters
+        ----------
+        oper_mode : str
+            Operation mode of the reactor. It takes one of the following
+            values: 'Batch', 'MSMPR', 'Semibatch'. If 'Semibatch', it is
+            assumed that an antisolvent stream is entering the tank.
+        """
+
+        self.states_uo.append('conc_j')
+        self.is_continuous = True
+        self.oper_mode = 'Continuous'
+        self._Inlet = None
+
+        self.nomenclature()
+
+        self.vol_offset = 0.75
+
+    @property
+    def Inlet(self):
+        return self._Inlet
+
+    @Inlet.setter
+    def Inlet(self, inlet_object):
+        self._Inlet = inlet_object
+
+    def solve_steady_state(self, frac_seed, temp):
+
+        vol = self.vol_slurry
+        flow_v = self.Inlet.vol_flow / vol  # 1/s
+
+        x_vec = self.Solid_1.x_distrib  # um
+
+        kv = self.Solid_1.kv
+        rho = self.Solid_1.getDensity(temp=temp)
+
+        w_in = self.Inlet.Liquid_1.mass_frac[self.target_ind]
+
+        def fun_of_frac(w_tank, full_output=False):
+
+            nucl, growth, _ = self.Kinetics.get_kinetics(w_tank, temp, kv)
+
+            # growth *= 1e-6
+
+            # Analytical solution to f(x)
+            f_zero = nucl / growth  # num / s / m**3 / um
+            f_x = np.exp(-flow_v / growth * x_vec) * f_zero
+
+            # vfrac_ph = self.Slurry.getFractions(f_x)
+            # rho_liq = self.Liquid_1.getDensity(temp=temp)
+
+            mu_2 = trapezoidal_rule(x_vec, x_vec**2 * f_x)
+
+            kinetic_term = -3 * kv * rho * growth * mu_2
+            flow_term = flow_v * (w_in - w_tank)
+
+            conc_eqn = kinetic_term + flow_term
+
+            if full_output:
+                return f_x, conc_eqn
+            else:
+                return conc_eqn
+
+        # Solve eqn
+        # frac_seed = self.Liquid_1.mass_frac[self.target_ind]
+        w_convg, info = newton(fun_of_frac, frac_seed, full_output=True)
+        f_convg, final_fn = fun_of_frac(w_convg, full_output=True)
+
+        return x_vec, f_convg, w_convg, info, final_fn
+
+    def nomenclature(self):
+        self.names_states_in += ['vol_flow', 'temp']
+
+        if not self.isothermal:
+            self.states_uo += ['temp', 'temp_ht']
+        elif self.adiabatic:
+            self.states_uo.append('temp')
+
+        if self.method == 'moments':
+            # mom_names = ['mu_%s0' % ind for ind in range(self.num_mom)]
+
+            # for mom in mom_names[::-1]:
+            self.names_states_in.insert(0, 'moments')
+
+            self.states_uo.append('moments')
+
+        elif self.method == '1D-FVM':
+            self.names_states_in.insert(0, 'num_distrib')
+
+            self.states_uo.append('num_distrib')
+
+        self.names_states_out = self.names_states_in
+
+    def get_inputs(self, time):
+        if hasattr(self.Inlet, 'y_inlet'):
+            all_inputs = self.Inlet.InterpolateInputs(time)
+            input_upstream = get_dict_states(self.names_upstream,
+                                             self.num_species, self.num_distr,
+                                             all_inputs)
+
+            input_dict = {}
+            for key in self.names_states_in:
+                input_dict[key] = input_upstream.get(self.bipartite[key])
+
+            if input_dict['num_distrib'] is None:
+                input_dict['num_distrib'] = np.zeros_like(
+                    self.Solid_1.x_distrib)
+        else:
+            input_dict = {'temp': self.Inlet.Liquid_1.temp,
+                          'mass_conc': self.Inlet.Liquid_1.mass_conc,
+                          'vol_flow': self.Inlet.vol_flow,
+                          'num_distrib': self.Inlet.Solid_1.distrib}
+
+        return input_dict
+
+    def material_balances(self, time, distrib, w_conc, temp, vol, params,
+                          u_inputs, rhos, moms, phi_in):
+
+        rho_sol = rhos[0][1]
+
+        input_flow = u_inputs['vol_flow']
+        input_distrib = u_inputs['num_distrib'] * self.scale
+        input_conc = u_inputs['mass_conc']
+
+        if self.method == 'moments':
+            ddistr_dt, transf = self.method_of_moments(distrib, w_conc, temp,
+                                                       params, rho_sol)
+
+        elif self.method == '1D-FVM':
+            ddistr_dt, transf = self.fvm_method(distrib, moms, w_conc, temp,
+                                                params, rho_sol)
+
+            self.Solid_1.moments[[2, 3]] = moms[[2, 3]]
+
+        # ---------- Add flow terms
+        # Distribution
+        tau_inv = input_flow / vol
+        flow_distrib = tau_inv * (input_distrib - distrib)
+
+        ddistr_dt = ddistr_dt + flow_distrib
+
+        # Liquid phase
+        phi = 1 - self.Solid_1.kv * moms[3]
+
+        c_tank = w_conc
+
+        flow_term = tau_inv * (input_conc*phi_in[0] - c_tank*phi)
+        transf_term = transf * (self.kron_jtg - c_tank / rho_sol)
+        dcomp_dt = 1 / phi * (flow_term - transf_term)
+
+        if self.basis == 'mass_frac':
+            rho_liq = self.Liquid_1.getDensity()
+            dcomp_dt *= 1 / rho_liq
+
+        dmaterial_dt = np.concatenate((ddistr_dt, dcomp_dt))
+
+        return dmaterial_dt, transf
+
+    def energy_balances(self, time, distr, conc, temp, temp_ht, vol, params,
+                        cryst_rate, u_inputs, rhos, moms, h_in,
+                        heat_prof=False):
+
+        rho_susp, rho_in = rhos
+
+        input_flow = u_inputs['vol_flow']
+        input_temp = u_inputs['temp']
+
+        # Thermodynamic properties (basis: slurry volume)
+        phi_liq = 1 - self.Solid_1.kv * moms[3]
+
+        phis = [phi_liq, 1 - phi_liq]
+        h_sp = self.Slurry.getEnthalpy(temp, phis, rho_susp)
+        capacitance = self.Slurry.getCp(temp, phis, rho_susp)  # J/m**3/K
+
+        # Renaming
+        dh_cryst = -1.46e4  # J/kg
+        # dh_cryst = -self.Liquid_1.delta_fus[self.target_ind] / \
+        #     self.Liquid_1.mw[self.target_ind] * 1000  # J/kg
+
+        diam = (4/np.pi * vol)**(1/3)
+        area_ht = np.pi * diam**2  # m**2
+
+        # Energy terms (W)
+        flow_term = input_flow * (h_in - h_sp)
+        source_term = dh_cryst*cryst_rate * vol
+
+        if 'temp' in self.controls.keys():
+            ht_term = capacitance * vol  # return capacitance
+        elif 'temp' in self.states_uo:
+            ht_term = self.u_ht*area_ht*(temp - temp_ht)
+
+        if heat_prof:
+            heat_components = np.hstack([source_term, ht_term, flow_term])
+            return heat_components
+        else:
+            # Balance inside the tank
+            dtemp_dt = (flow_term - source_term - ht_term) / vol / capacitance
+
+            # Balance in the jacket
+            flow_ht = self.ht_media.vol_flow
+            tht_in = self.ht_media.temp_in
+            cp_ht = self.ht_media.cp
+            rho_ht = self.ht_media.rho
+
+            vol_ht = vol*0.14  # m**3
+
+            dtht_dt = flow_ht / vol_ht * (tht_in - temp_ht) - \
+                self.u_ht*area_ht*(temp_ht - temp) / rho_ht/vol_ht/cp_ht
+
+            return dtemp_dt, dtht_dt
+
+    def retrieve_results(self, time, states):
+        self.statesProf = states
+
+        time_profile = np.array(time)
+
+        self.time_runs.append(time_profile)
+
+        states[:, :self.num_distr] *= 1 / self.scale
+
+        distProf = states[:, :self.num_distr]
+        self.distrib_runs.append(distProf)
+
+        if self.method == '1D-FVM':
+            self.distribVolProf = distProf * self.Solid_1.kv * self.x_grid**3
+
+        volflow = self.get_inputs(time_profile)['vol_flow']
+
+        num_material = self.num_distr + self.num_species
+
+        rho_solid = self.Solid_1.getDensity()
+        if 'vol' in self.states_uo:
+            self.volProf = states[:, num_material]
+            y_outputs = np.delete(states, num_material, axis=1)
+
+            vol_liq = self.volProf[-1]
+            vol_sol = self.Solid_1.getMoments(distrib=distProf[-1],
+                                              mom_num=3) * self.Solid_1.kv
+
+            mass_sol = rho_solid * vol_sol
+
+        else:
+            y_outputs = states
+            vol_liq = self.Liquid_1.vol
+
+            mom_3 = self.Solid_1.getMoments(distrib=distProf[-1], mom_num=3)
+            vol_sol = mom_3 * self.Solid_1.kv * self.vol_slurry
+
+            self.vol_mult = self.vol_slurry
+
+            mass_sol = rho_solid * vol_sol
+            massflow_sol = mom_3 * self.Solid_1.kv * \
+                self.get_inputs(time_profile[-1])['vol_flow'] * rho_solid
+
+        if self.isothermal:
+            temp_prof = np.ones_like(time_profile) * self.Liquid_1.temp
+            self.temp_runs.append(temp_prof)
+
+            y_outputs = np.column_stack((y_outputs, volflow))
+            y_outputs = np.column_stack((y_outputs, temp_prof))
+
+        elif 'temp_ht' in self.states_uo:
+            self.temp_runs.append(states[:, -2])
+            self.tempHT_runs.append(states[:, -1])
+
+            self.Liquid_1.temp = self.temp_runs[-1][-1]
+
+            y_outputs = y_outputs[:, :-1]
+            y_outputs = np.insert(y_outputs, -1, volflow, axis=1)
+
+        elif 'temp' in self.states_uo:
+            self.temp_runs.append(states[:, -1])
+            self.Liquid_1.temp = self.temp_runs[-1][-1]
+
+            y_outputs = y_outputs[:, :-1]
+            y_outputs = np.insert(y_outputs, -1, volflow, axis=1)
+
+        else:
+            temp_controlled = self.controls['temp'](
+                time_profile, self.temp, *self.params_control['temp'],
+                t_zero=self.elapsed_time)
+
+            self.temp_runs.append(temp_controlled)
+
+            y_outputs = np.column_stack((y_outputs, volflow))
+            y_outputs = np.column_stack((y_outputs, temp_controlled))
+
+            self.Liquid_1.temp = self.temp_runs[-1][-1]
+
+        wConcProf = states[:, self.num_distr:num_material]
+
+        self.wConc_runs.append(wConcProf)
+
+        self.states = states[-1]
+        self.temp = self.Liquid_1.temp
+
+        # Update phases
+        self.Solid_1.updatePhase(distrib=self.distrib_runs[-1][-1]
+                                 * self.vol_mult)
+
+        self.Solid_1.temp = self.temp
+
+        self.w_conc = self.wConc_runs[-1][-1]
+
+        self.Liquid_1.updatePhase(vol=vol_liq, mass_conc=self.w_conc)
+
+        self.Slurry.distrib = None
+        self.Slurry.Phases = (self.Solid_1, self.Liquid_1)
+        self.elapsed_time = time[-1]
+
+        # Create output stream
+        path = self.Liquid_1.path_data
+
+        solid_comp = np.zeros(self.num_species)
+        solid_comp[self.target_ind] = 1
+
+        if type(self) == MSMPR:
+            liquid_out = LiquidStream(path, mass_conc=self.w_conc,
+                                      temp=self.temp)
+
+            if self.method == '1D-FVM':
+                solid_out = SolidStream(path,
+                                        mass_frac=solid_comp)
+            else:
+                solid_out = SolidStream(path, x_distrib=self.x_grid,
+                                        moments=self.distrib_runs[-1][-1],
+                                        mass_frac=solid_comp,
+                                        mass_flow=massflow_sol)
+
+            self.Outlet = SlurryStream(vol_flow=self.Inlet.vol_flow,
+                                       x_distrib=self.x_grid,
+                                       distrib=self.distrib_runs[-1][-1])
+
+            self.get_heat_duty(time, states)
+
+        else:
+            liquid_out = copy.deepcopy(self.Liquid_1)
+            solid_out = copy.deepcopy(self.Solid_1)
+
+            self.Outlet = Slurry(vol_slurry=self.vol_mult)
+
+        self.outputs = y_outputs
+        self.Outlet.Phases = (liquid_out, solid_out)
+
+    def get_heat_duty(self, time, states):
+        q_heat = np.zeros((len(time), 3))
+
+        if self.params_iter is None:
+            merged_params = self.Kinetics.concat_params()[self.mask_params]
+        else:
+            merged_params = self.params_iter
+
+        for ind, row in enumerate(states):
+            row[:self.num_distr] *= self.scale  # scale distribution
+            q_heat[ind] = self.unit_model(time[ind], row, merged_params,
+                                          enrgy_bce=True)
+
+        # q_heat[:, 0] *= -1
+        q_gen, q_ht, flow_term = q_heat.T  # TODO: controlled temperature
+
+        self.heat_prof = q_heat
+        self.heat_duty = np.array([0, trapezoidal_rule(time, q_ht)])
+        self.duty_type = [0, -2]
+
+
+class SemibatchCryst(MSMPR):
+
+    def nomenclature(self):
+        self.states_uo.append('vol')
+
+        self.names_states_out = ['mass_conc']
+
+        if self.method == 'moments':
+            mom_names = ['mu_%s0' % ind for ind in range(self.num_mom)]
+
+            for mom in mom_names[::-1]:
+                self.names_states_in.insert(0, mom)
+                self.names_states_out.insert(0, 'total_%s' % mom)
+
+            self.states_uo += mom_names
+
+        elif self.method == '1D-FVM':
+            self.names_states_in.insert(0, 'num_distrib')
+            self.names_states_out.insert(0, 'total_distrib')
+
+            self.states_uo.append('total_distrib')
+
+        self.names_states_out = self.names_states_out + ['vol', 'temp']
+        self.names_states_in += ['vol_flow', 'temp']
+
+    def material_balances(self, time, distrib, w_conc, temp, vol_liq, params,
+                          u_inputs, rhos, moms, phi_in):
+
+        rho_susp, rho_in = rhos
+
+        rho_liq, rho_sol = rho_susp
+        rho_in_liq, _ = rho_in
+
+        input_flow = u_inputs['vol_flow']
+        input_distrib = u_inputs['num_distrib'] * self.scale
+        input_conc = u_inputs['mass_conc']
+
+        vol_solid = moms[3] * self.Solid_1.kv  # mu_3 is total, not by volume
+        vol_slurry = vol_liq + vol_solid
+
+        self.Liquid_1.updatePhase(mass_conc=w_conc)
+
+        if self.method == 'moments':
+            ddistr_dt, transf = self.method_of_moments(distrib, w_conc, temp,
+                                                       params, rho_sol,
+                                                       vol_slurry)
+
+        elif self.method == '1D-FVM':
+            ddistr_dt, transf = self.fvm_method(distrib, moms, w_conc, temp,
+                                                params, rho_sol, vol_slurry)
+
+        # ---------- Add flow terms
+        # Distribution
+        flow_distrib = input_flow * input_distrib
+
+        ddistr_dt = ddistr_dt + flow_distrib
+
+        # Liquid phase
+        c_tank = w_conc
+
+        flow_term = phi_in[0]*input_flow * (
+            input_conc - w_conc * rho_in_liq/rho_liq)
+        transf_term = transf * (self.kron_jtg - c_tank/rho_liq)
+
+        dcomp_dt = 1/vol_liq * (flow_term - transf_term)
+        dvol_dt = (phi_in[0] * input_flow * rho_in_liq - transf) / rho_liq
+
+        dliq_dt = np.append(dcomp_dt, dvol_dt)
+
+        if self.basis == 'mass_frac':
+            dcomp_dt *= 1 / rho_liq
+
+        dmaterial_dt = np.concatenate((ddistr_dt, dliq_dt))
+
+        return dmaterial_dt, transf
+
+    def energy_balances(self, time, distr, conc, temp, temp_ht, vol_liq,
+                        params, cryst_rate, u_inputs, rhos, moms, h_in):
+
+        rho_susp, rho_in = rhos
+
+        # Input properties
+        input_flow = u_inputs['vol_flow']
+
+        vol_solid = moms[3] * self.Solid_1.kv  # mu_3 is total, not by volume
+        vol_total = vol_liq + vol_solid
+
+        phi = vol_liq / vol_total
+        phis = [phi, 1 - phi]
+        dens_slurry = np.dot(rho_susp, phis)
+
+        # Suspension properties
+        capacitance = self.Slurry.getCp(temp, phis, rho_susp,
+                                        times_vliq=True)
+        h_sp = self.Slurry.getEnthalpy(temp, phis, rho_susp)
+
+        # Renaming
+        dh_cryst = -1.46e4  # J/kg
+        # dh_cryst = -self.Liquid_1.delta_fus[self.target_ind] / \
+        #     self.Liquid_1.mw[self.target_ind] * 1000  # J/kg
+
+        vol = vol_liq / phi
+        diam = (4/np.pi * vol)**(1/3)
+        area_ht = np.pi * diam**2  # m**2
+
+        # Terms
+        dens_in_liq = rho_in[0]
+        dmass_dt = input_flow * dens_in_liq
+
+        accum_term = dmass_dt * h_sp/dens_slurry
+        flow_term = input_flow * h_in
+
+        source_term = dh_cryst*cryst_rate
+
+        if self.adiabatic:
+            ht_term = 0
+        else:
+            ht_term = self.u_ht*area_ht*(temp - temp_ht)
+
+        # Balance inside the tank
+        dtemp_dt = (flow_term - source_term - ht_term - accum_term) / \
+            capacitance / vol_liq
+
+        # print(dtemp_dt)
+
+        if temp_ht is not None:
+            tht_in = self.temp_ht_in  # degC
+            flow_ht = self.flow_ht
+            cp_ht = 4180  # J/kg/K
+            rho_ht = 1000
+            vol_ht = vol*0.14  # m**3
+
+            dtht_dt = flow_ht / vol_ht * (tht_in - temp_ht) - \
+                self.u_ht*area_ht*(temp_ht - temp) / rho_ht/vol_ht/cp_ht
+
+            return dtemp_dt, dtht_dt
+
+        else:
+            return dtemp_dt