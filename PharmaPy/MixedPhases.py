# -*- coding: utf-8 -*-
"""
Created on Tue Jun 16 15:43:14 2020

@author: dcasasor
"""

from PharmaPy.Phases import classify_phases
from PharmaPy.Interpolation import NewtonInterpolation
from PharmaPy.Commons import trapezoidal_rule

import numpy as np
from scipy.optimize import newton
from scipy.interpolate import CubicSpline

eps = np.finfo(float).eps


def Interpolation(t_data, y_data, time):
    idx_time = np.argmin(abs(time - t_data))

    idx_lower = max(0, idx_time - 1)
    idx_upper = idx_lower + 3

    t_interp = t_data[idx_lower:idx_upper]
    y_interp = y_data[idx_lower:idx_upper]

    interp = NewtonInterpolation(t_interp, y_interp)

    y_target = interp.evalPolynomial(time)

    return y_target


def energy_balance(inst, mass_str):
    masses = [getattr(phase, mass_str) for phase in inst.Phases]
    h_in = [phase.getEnthalpy() for phase in inst.Phases]
    mass_tot = sum(masses)

    def fun(temp_out):
        h_tot = inst.getEnthalpy(temp_out, volumetric=False)
        balance = np.dot(masses, h_in) - mass_tot * h_tot

        return balance

    temps = [phase.temp for phase in inst.Phases]
    temp_phase = newton(fun, np.mean(temps))

    return temp_phase


class Slurry:
    """ Create Slurry object.
    
    Parameters
    ----------
    vol : float, optional
        Volume of the Slurry [m**3]. The default is 0.
    moments : array, optional
        Array of size N, containing the distribution moments in um**n, 
        for n = 0,...,N - 1. The default is None.
    # mass_slurry : TYPE, optional
        DESCRIPTION. The default is 0.
    x_distrib : array, optional
        Array of size N, containing the internal grid
        size coordinate of the solids [um]. The default is None
    distrib : array, optional
        Array of size N, constaining the initial distribution of crystals
        [#/m**3/um]. The default is None.

    Returns
    -------
    None.

    """
    def __init__(self, vol=0, moments=None,
                 # mass_slurry=0,
                 x_distrib=None, distrib=None):
       
        self._Phases = None

        self.vol = vol
        # self.mass_slurry = mass_slurry
        self.mass_slurry = None

        self.y_upstream = None
        self.moments = moments
        self.distrib = distrib
        self.x_distrib = x_distrib

        self.temp = None

        self.transferred_from_uo = False

    @property
    def Phases(self):
        return self._Phases

    @Phases.setter
    def Phases(self, phases_list):
        if isinstance(phases_list, (list, tuple)):
            phases_list = list(phases_list)

        self._Phases = phases_list

        for phase in self._Phases:
            if phase.transferred_from_uo:
                self.transferred_from_uo = True
                break

        classify_phases(self)

        # TODO: this is not general enough (Dan - Energetics)
        if self.moments is not None:
            if self.vol == 0:
                raise ValueError('If the moments are provided, Slurry volume needs to be larger than 0.')

            vol_liq = self.vol * (1 - self.moments[3])
            self.Solid_1.updatePhase(moments=self.moments * self.vol)
            self.Liquid_1.updatePhase(vol=vol_liq)
        elif self.distrib is None:
            vol_sol = self.Solid_1.vol
            vol_liq = self.Liquid_1.vol

            mass_liq = self.Liquid_1.mass
            mass_sol = self.Solid_1.mass

            self.vol = vol_sol + vol_liq
            self.mass_slurry = mass_liq + mass_sol

            self.x_distrib = self.Solid_1.x_distrib
            if self.Solid_1.x_distrib is None:
                self.distrib = self.Solid_1.distrib
                self.dx = None
                self.moments = self.Solid_1.moments
            else:
                self.distrib = self.Solid_1.distrib / self.vol

                self.dx = self.Solid_1.dx
                self.moments = self.Solid_1.getMoments(distrib=self.distrib)
        else:
            delta_x = np.diff(self.x_distrib)
            equal = np.isclose(delta_x[1:], delta_x[:-1]).all()

            if equal:
                self.dx = delta_x[0]
            else:  # assume geometric series and make adjustments
                ratio = self.x_distrib[1] / self.x_distrib[0]
                x_grid = np.zeros(len(self.x_distrib) + 1)
                x_gr = np.sqrt(self.x_distrib[1:] * self.x_distrib[:-1])

                x_grid[0] = x_gr[0] / ratio
                x_grid[-1] = x_gr[-1] * ratio

                x_grid[1:-1] = x_gr

                self.dx = np.diff(x_grid)

            self.Solid_1.x_distrib = self.x_distrib
            self.Solid_1.dx = self.dx

            self.moments = self.Solid_1.getMoments(distrib=self.distrib)

            if self.vol > 0:
                dens_liq = self.Liquid_1.getDensity()
                dens_sol = self.Solid_1.getDensity()
                dens_phases = np.array([dens_liq, dens_sol])

                vol_share = self.getFractions()
                vol_phases = vol_share * self.vol

                mass_liq, mass_sol = vol_phases * dens_phases
                self.mass_slurry = np.dot(vol_phases, dens_phases)
            elif self.mass_slurry > 0:
                mass_share = self.getFractions(vol_basis=False)
                mass_phases = self.mass_slurry * mass_share

                mass_liq, mass_sol = mass_phases

                self.vol = np.dot(mass_phases, 1/dens_phases)

            f_distr = self.vol * self.distrib

            self.Liquid_1.updatePhase(mass=mass_liq)
            self.Solid_1.updatePhase(distrib=f_distr, mass=mass_sol)

        self.num_species = self.Liquid_1.num_species
        self.temp = energy_balance(self, 'mass')

    def __check_distrib(self):
        if self.distrib is None:
            vol_sol = self.Solid_1.vol
            vol_liq = self.Liquid_1.vol

            mass_liq = self.Liquid_1.mass
            mass_sol = self.Solid_1.mass

            self.vol = vol_sol + vol_liq
            self.mass_slurry = mass_liq + mass_sol

            self.x_distrib = self.Solid_1.x_distrib
            if self.Solid_1.x_distrib is None:
                self.distrib = self.Solid_1.distrib
                self.dx = None
                self.moments = self.Solid_1.moments
            else:
                self.distrib = self.Solid_1.distrib / self.vol

                self.dx = self.Solid_1.dx
                self.moments = self.Solid_1.getMoments(distrib=self.distrib)
        else:
            delta_x = np.diff(self.x_distrib)
            equal = np.isclose(delta_x[1:], delta_x[:-1]).all()

            if equal:
                self.dx = delta_x[0]
            else:  # assume geometric series and make adjustments
                ratio = self.x_distrib[1] / self.x_distrib[0]
                x_grid = np.zeros(len(self.x_distrib) + 1)
                x_gr = np.sqrt(self.x_distrib[1:] * self.x_distrib[:-1])

                x_grid[0] = x_gr[0] / ratio
                x_grid[-1] = x_gr[-1] * ratio

                x_grid[1:-1] = x_gr

                self.dx = np.diff(x_grid)

            self.Solid_1.x_distrib = self.x_distrib
            self.moments = self.Solid_1.getMoments(distrib=self.distrib)

    def getDensity(self, temp=None, basis='mass', total=False):

        dens_liq = self.Liquid_1.getDensity(temp=temp, basis=basis)
        dens_solid = self.Solid_1.getDensity(temp=temp, basis=basis)

        if total:
            vfrac = self.getFractions()
            dens = np.array([dens_liq, dens_solid])
            density = np.dot(dens, vfrac)
        else:
            density = np.array([dens_liq, dens_solid])

        return density

    def getSolidsConcentr(self, distrib=None, basis='vol'):
        if distrib is None:
            moments = self.moments
        else:
            moments = self.Solid_1.getMoments(distrib=distrib)

        if moments.ndim == 1:
            mom_three = moments[3]  # m**3/m**3
        else:
            mom_three = moments[:, 3]  # m**3/m**3

        vol_frac = mom_three * self.Solid_1.kv
        dens_solid = self.Solid_1.getDensity(basis='mass')

        concentr_solids = vol_frac * dens_solid  # kg_solids / m**3

        if basis == 'mass':
            dens_liq = self.Liquid_1.getDensity(basis='mass')
            concentr_solids *= 1/(1 - vol_frac)/dens_liq

        return concentr_solids

    def getFractions(self, distrib=None, mu_3=None, vol_basis=True):
        if distrib is None and mu_3 is None:
            mom_three = self.moments[3]
        elif distrib is None:
            mom_three = mu_3
        elif mu_3 is None:
            mom_three = self.Solid_1.getMoments(distrib=distrib, mom_num=3)

        vol_solid = mom_three * self.Solid_1.kv
        vol_fracs = np.array([1 - vol_solid, vol_solid])

        if vol_basis:
            return vol_fracs

        else:
            density = self.getDensity()  # TODO: what is this?
            mass_phases = vol_fracs * density
            mass_fracs = mass_phases / mass_phases.sum()

            return mass_fracs

    def getTotalVol(self):
        vol_liq = self.Liquid_1.vol
        epsilon = 1 - self.Solid_1.kv * self.Solid_1.moments[3]

        vol_total = vol_liq / epsilon

        return vol_total

    def getEnthalpy(self, temp, volfracs=None, densMass=None, volumetric=True):
        # Individual phases
        hLiq = self.Liquid_1.getEnthalpy(temp=temp, basis='mass')
        hSol = self.Solid_1.getEnthalpy(temp=temp, basis='mass')

        hMass = np.array([hLiq, hSol])

        # Mixture
        if volfracs is None:
            volfracs = self.getFractions()

        if volumetric:
            if densMass is None:
                densMass = self.getDensity()

            hSlurry = sum(volfracs * densMass * hMass)  # J/m**3 susp
        else:
            phase_massfrac = self.getFractions(vol_basis=False)
            hSlurry = np.dot(phase_massfrac, hMass)

        return hSlurry

    def getCp(self, temp, volfracs=None, density=None, times_vliq=False,
              basis='mass'):

        # Individual phases
        cpLiq = self.Liquid_1.getCp(temp=temp, basis=basis)
        cpSol = self.Solid_1.getCp(temp=temp, basis=basis)

        cpPhases = np.array([cpLiq, cpSol])

        # Mixture
        if volfracs is None:
            volfracs = self.getFractions()

        if density is None:
            density = self.getDensity()

        self.epsilon = volfracs
        self.densities = density

        if times_vliq:
            volfracs[1] *= 1/volfracs[0]

        cpSlurry = sum(volfracs * density * cpPhases)  # J/m**3/K

        return cpSlurry


class SlurryStream(Slurry):
    """ Create a slurry stream object.
    
    Parameters
    ----------
    vol_flow : float, optional
        Volumetric flow rate in which the slurry is transfered [m**3/s]. 
        The default is 0.
    moments : array, optional
        Array of size N, containing the distribution moments in um**n, 
        for n = 0,...,N - 1. The default is None.
    x_distrib : array, optional
        Array of size N, containing the internal grid
        size coordinate of the solids [um]. The default is None
    distrib : array, optional
        Array of size N, constaining the initial distribution of crystals
        [#/m**3/um]. The default is None.

    Returns
    -------
    None.

    """
    def __init__(self, vol_flow=0, moments=None, x_distrib=None, distrib=None):
        super().__init__(vol_flow, moments, x_distrib, distrib)

        self.mass_flow = self.mass_slurry  # TODO (this doesn't seem fine)
        # self.mole_flow = self.moles
        self.vol_flow = self.vol

        self.DynamicInlet = None
        self.controllable = ['vol_flow', 'temp']
        self.input_states = ['vol_flow', 'temp', 'distrib']

        # del self.mass
        # del self.moles
        # del self.vol

    @property
    def Phases(self):
        return self._Phases

    @Phases.setter
    def Phases(self, phases_list):
        if isinstance(phases_list, tuple):
            phases_list = list(phases_list)

        self._Phases = phases_list

        classify_phases(self)

        if self.moments is not None:
            if self.vol == 0:
                raise ValueError('If the moments are provided, Slurry volume needs to be larger than 0.')

            dens_liq = self.Liquid_1.getDensity()
            dens_sol = self.Solid_1.getDensity()
            dens_phases = np.array([dens_liq, dens_sol])

            vol_share = self.getFractions()
            vol_phases = vol_share * self.vol

            mass_liq, mass_sol = vol_phases * dens_phases
            self.mass_slurry = np.dot(vol_phases, dens_phases)
            self.mass_flow = self.mass_slurry

            self.Liquid_1.updatePhase(mass_flow=mass_liq)

            self.Solid_1.updatePhase(moments=self.moments)
            self.Solid_1.mass_flow = mass_sol
            self.Solid_1.vol_flow = vol_phases[1]

        elif self.distrib is None:
            vol_sol = self.Solid_1.vol
            vol_liq = self.Liquid_1.vol

            mass_liq = self.Liquid_1.mass
            mass_sol = self.Solid_1.mass

            self.vol = vol_sol + vol_liq
            self.mass_slurry = mass_liq + mass_sol

            self.x_distrib = self.Solid_1.x_distrib
            self.distrib = self.Solid_1.distrib / self.vol

            self.dx = self.Solid_1.dx
            self.moments = self.Solid_1.getMoments(distrib=self.distrib)
        else:
            delta_x = np.diff(self.x_distrib)
            equal = np.isclose(delta_x[1:], delta_x[:-1]).all()

            if equal:
                self.dx = delta_x[0]
            else:  # assume geometric series and make adjustments
                ratio = self.x_distrib[1] / self.x_distrib[0]
                x_grid = np.zeros(len(self.x_distrib) + 1)
                x_gr = np.sqrt(self.x_distrib[1:] * self.x_distrib[:-1])

                x_grid[0] = x_gr[0] / ratio
                x_grid[-1] = x_gr[-1] * ratio

                x_grid[1:-1] = x_gr

                self.dx = np.diff(x_grid)

            # self.Solid_1.x_distrib = self.x_distrib
            self.moments = self.Solid_1.getMoments(self.x_distrib,
                                                   self.distrib)

            if self.vol > 0:
                dens_liq = self.Liquid_1.getDensity()
                dens_sol = self.Solid_1.getDensity()
                dens_phases = np.array([dens_liq, dens_sol])

                vol_share = self.getFractions()
                vol_phases = vol_share * self.vol

                mass_liq, mass_sol = vol_phases * dens_phases
                self.mass_slurry = np.dot(vol_phases, dens_phases)
                self.mass_flow = self.mass_slurry

            elif self.mass_slurry > 0:
                mass_share = self.getFractions(vol_basis=False)
                mass_phases = self.mass_slurry * mass_share

                mass_liq, mass_sol = mass_phases

                self.vol = np.dot(mass_phases, 1/dens_phases)

            f_distr = self.vol * self.distrib

            self.Liquid_1.updatePhase(mass_flow=mass_liq)

            self.Solid_1.updatePhase(x_distrib=self.x_distrib, distrib=f_distr)
            self.Solid_1.mass_flow = mass_sol
            self.Solid_1.vol_flow = vol_phases[1]

        self.num_species = self.Liquid_1.num_species
        self.temp = energy_balance(self, 'mass_flow')
        self.solid_conc = self.getSolidsConcentr(basis='mass')

    def InterpolateInputs(self, time):
        if isinstance(time, (float, int)):
            time = min(time, self.time_upstream[-1])

            y_interpol = Interpolation(self.time_upstream, self.y_inlet,
                                       time)
        else:
            interpol = CubicSpline(self.time_upstream, self.y_inlet)
            flags_interpol = time > self.time_upstream[-1]

            if any(flags_interpol):
                time_interpol = time[~flags_interpol]
                y_interp = interpol(time_interpol)

                y_extrapol = np.tile(y_interp[-1],
                                     (sum(flags_interpol), 1))
                y_interpol = np.vstack((y_interp, y_extrapol))
            else:
                y_interpol = interpol(time)

        return y_interpol

    def evaluate_inputs(self, time):
        if self.DynamicInlet is None:
            inputs = {}
            for attr in self.input_states:
                inputs[attr] = getattr(self, attr)

        else:
            inputs = self.DynamicInlet.evaluate_inputs(time)

        return inputs


class Cake:
    def __init__(self, z_external=None, num_discr=50, saturation=None):
        """ Create a cake object.

        Parameters
        ----------
        z_external : array, optional
            Array of size N, containing the internal spatial grid
            of length coordinate of the cakes [m]. The default is None
        num_discr : integer, optional
            The number which the cake length coordiante is discretized in. 
            The default is 50.
        saturation : array, optional
            Array of size N (N = num_discr). Volumetric liquid uptake 
            in each spatial node of the cake. The default is None.

        Returns
        -------
        None.

        """
    

        if z_external is None:
            self.z_external = np.linspace(0, 1, num_discr)
        else:
            self.z_external = z_external

        if saturation is None:
            self.saturation = np.ones(len(self.z_external))
        else:
            self.saturation = saturation

        self.mass_concentr = None

    @property
    def Phases(self):
        return self._Phases

    @Phases.setter
    def Phases(self, phases_list):
        self._Phases = list(phases_list)

        classify_phases(self)

        self.porosity = self.Solid_1.getPorosity()
        self.cake_vol = self.Solid_1.moments[3] / (1 - self.porosity)
        self.alpha = self.get_alpha()

        self.num_species = self.Liquid_1.num_species

    def get_alpha(self):
        csd = self.Solid_1.distrib
        porosity = self.porosity
        rho_sol = self.Solid_1.getDensity()
        x_grid = self.Solid_1.x_distrib * 1e-6

        kv = 0.524  # converting number based CSD to volume based:

        del_x_dist = np.diff(x_grid)
        node_x_dist = (x_grid[:-1] + x_grid[1:]) / 2
        node_CSD = (csd[:-1] + csd[1:]) / 2

        # Volume of crystals in each bin
        vol_cry = node_CSD * del_x_dist * (kv * node_x_dist**3)
        frac_vol_cry = vol_cry / (np.sum(vol_cry) + eps)

<<<<<<< HEAD
        numerator = trapezoidal_rule(x_grid, csd * alpha_x)
        # numerator = np.sum(csd * alpha_x)
        alpha = numerator / (self.Solid_1.moments[0] + eps)
=======
        csd = vol_cry

        # numerator = trapezoidal_rule(x_grid, csd * alpha_x)
        # alpha = numerator / (self.Solid_1.moments[0] + eps)

        # Calculate irreducible saturation in weighted csd (volume based)
        vol_frac = vol_cry/ np.sum(vol_cry)
        x_grid = node_x_dist
        alpha_x = 180 * (1 - porosity) / porosity**3 / x_grid**2 / rho_sol
        alpha = np.sum(alpha_x * vol_frac)
>>>>>>> 679d3677

        return alpha

    def getEnthalpy(self, temp=None, mass_frac=None, distrib=None):
        if temp is None:
            temp = self.Liquid_1.temp

        if mass_frac is None:
            mass_frac = self.Liquid_1.mass_frac

        # Individual phases
        hLiq = self.Liquid_1.getEnthalpy(temp=temp, mass_frac=mass_frac)
        hSol = self.Solid_1.getEnthalpy(temp=temp)

        porosity = self.Solid_1.getPorosity()
        porosities = [porosity, 1 - porosity]

        densities = self.getDensity()

        frac_mass = porosities * densities / np.dot(densities, porosities)

        enthalpy = np.dot(frac_mass, [hLiq, hSol])

        return enthalpy
<|MERGE_RESOLUTION|>--- conflicted
+++ resolved
@@ -1,627 +1,621 @@
-# -*- coding: utf-8 -*-
-"""
-Created on Tue Jun 16 15:43:14 2020
-
-@author: dcasasor
-"""
-
-from PharmaPy.Phases import classify_phases
-from PharmaPy.Interpolation import NewtonInterpolation
-from PharmaPy.Commons import trapezoidal_rule
-
-import numpy as np
-from scipy.optimize import newton
-from scipy.interpolate import CubicSpline
-
-eps = np.finfo(float).eps
-
-
-def Interpolation(t_data, y_data, time):
-    idx_time = np.argmin(abs(time - t_data))
-
-    idx_lower = max(0, idx_time - 1)
-    idx_upper = idx_lower + 3
-
-    t_interp = t_data[idx_lower:idx_upper]
-    y_interp = y_data[idx_lower:idx_upper]
-
-    interp = NewtonInterpolation(t_interp, y_interp)
-
-    y_target = interp.evalPolynomial(time)
-
-    return y_target
-
-
-def energy_balance(inst, mass_str):
-    masses = [getattr(phase, mass_str) for phase in inst.Phases]
-    h_in = [phase.getEnthalpy() for phase in inst.Phases]
-    mass_tot = sum(masses)
-
-    def fun(temp_out):
-        h_tot = inst.getEnthalpy(temp_out, volumetric=False)
-        balance = np.dot(masses, h_in) - mass_tot * h_tot
-
-        return balance
-
-    temps = [phase.temp for phase in inst.Phases]
-    temp_phase = newton(fun, np.mean(temps))
-
-    return temp_phase
-
-
-class Slurry:
-    """ Create Slurry object.
-    
-    Parameters
-    ----------
-    vol : float, optional
-        Volume of the Slurry [m**3]. The default is 0.
-    moments : array, optional
-        Array of size N, containing the distribution moments in um**n, 
-        for n = 0,...,N - 1. The default is None.
-    # mass_slurry : TYPE, optional
-        DESCRIPTION. The default is 0.
-    x_distrib : array, optional
-        Array of size N, containing the internal grid
-        size coordinate of the solids [um]. The default is None
-    distrib : array, optional
-        Array of size N, constaining the initial distribution of crystals
-        [#/m**3/um]. The default is None.
-
-    Returns
-    -------
-    None.
-
-    """
-    def __init__(self, vol=0, moments=None,
-                 # mass_slurry=0,
-                 x_distrib=None, distrib=None):
-       
-        self._Phases = None
-
-        self.vol = vol
-        # self.mass_slurry = mass_slurry
-        self.mass_slurry = None
-
-        self.y_upstream = None
-        self.moments = moments
-        self.distrib = distrib
-        self.x_distrib = x_distrib
-
-        self.temp = None
-
-        self.transferred_from_uo = False
-
-    @property
-    def Phases(self):
-        return self._Phases
-
-    @Phases.setter
-    def Phases(self, phases_list):
-        if isinstance(phases_list, (list, tuple)):
-            phases_list = list(phases_list)
-
-        self._Phases = phases_list
-
-        for phase in self._Phases:
-            if phase.transferred_from_uo:
-                self.transferred_from_uo = True
-                break
-
-        classify_phases(self)
-
-        # TODO: this is not general enough (Dan - Energetics)
-        if self.moments is not None:
-            if self.vol == 0:
-                raise ValueError('If the moments are provided, Slurry volume needs to be larger than 0.')
-
-            vol_liq = self.vol * (1 - self.moments[3])
-            self.Solid_1.updatePhase(moments=self.moments * self.vol)
-            self.Liquid_1.updatePhase(vol=vol_liq)
-        elif self.distrib is None:
-            vol_sol = self.Solid_1.vol
-            vol_liq = self.Liquid_1.vol
-
-            mass_liq = self.Liquid_1.mass
-            mass_sol = self.Solid_1.mass
-
-            self.vol = vol_sol + vol_liq
-            self.mass_slurry = mass_liq + mass_sol
-
-            self.x_distrib = self.Solid_1.x_distrib
-            if self.Solid_1.x_distrib is None:
-                self.distrib = self.Solid_1.distrib
-                self.dx = None
-                self.moments = self.Solid_1.moments
-            else:
-                self.distrib = self.Solid_1.distrib / self.vol
-
-                self.dx = self.Solid_1.dx
-                self.moments = self.Solid_1.getMoments(distrib=self.distrib)
-        else:
-            delta_x = np.diff(self.x_distrib)
-            equal = np.isclose(delta_x[1:], delta_x[:-1]).all()
-
-            if equal:
-                self.dx = delta_x[0]
-            else:  # assume geometric series and make adjustments
-                ratio = self.x_distrib[1] / self.x_distrib[0]
-                x_grid = np.zeros(len(self.x_distrib) + 1)
-                x_gr = np.sqrt(self.x_distrib[1:] * self.x_distrib[:-1])
-
-                x_grid[0] = x_gr[0] / ratio
-                x_grid[-1] = x_gr[-1] * ratio
-
-                x_grid[1:-1] = x_gr
-
-                self.dx = np.diff(x_grid)
-
-            self.Solid_1.x_distrib = self.x_distrib
-            self.Solid_1.dx = self.dx
-
-            self.moments = self.Solid_1.getMoments(distrib=self.distrib)
-
-            if self.vol > 0:
-                dens_liq = self.Liquid_1.getDensity()
-                dens_sol = self.Solid_1.getDensity()
-                dens_phases = np.array([dens_liq, dens_sol])
-
-                vol_share = self.getFractions()
-                vol_phases = vol_share * self.vol
-
-                mass_liq, mass_sol = vol_phases * dens_phases
-                self.mass_slurry = np.dot(vol_phases, dens_phases)
-            elif self.mass_slurry > 0:
-                mass_share = self.getFractions(vol_basis=False)
-                mass_phases = self.mass_slurry * mass_share
-
-                mass_liq, mass_sol = mass_phases
-
-                self.vol = np.dot(mass_phases, 1/dens_phases)
-
-            f_distr = self.vol * self.distrib
-
-            self.Liquid_1.updatePhase(mass=mass_liq)
-            self.Solid_1.updatePhase(distrib=f_distr, mass=mass_sol)
-
-        self.num_species = self.Liquid_1.num_species
-        self.temp = energy_balance(self, 'mass')
-
-    def __check_distrib(self):
-        if self.distrib is None:
-            vol_sol = self.Solid_1.vol
-            vol_liq = self.Liquid_1.vol
-
-            mass_liq = self.Liquid_1.mass
-            mass_sol = self.Solid_1.mass
-
-            self.vol = vol_sol + vol_liq
-            self.mass_slurry = mass_liq + mass_sol
-
-            self.x_distrib = self.Solid_1.x_distrib
-            if self.Solid_1.x_distrib is None:
-                self.distrib = self.Solid_1.distrib
-                self.dx = None
-                self.moments = self.Solid_1.moments
-            else:
-                self.distrib = self.Solid_1.distrib / self.vol
-
-                self.dx = self.Solid_1.dx
-                self.moments = self.Solid_1.getMoments(distrib=self.distrib)
-        else:
-            delta_x = np.diff(self.x_distrib)
-            equal = np.isclose(delta_x[1:], delta_x[:-1]).all()
-
-            if equal:
-                self.dx = delta_x[0]
-            else:  # assume geometric series and make adjustments
-                ratio = self.x_distrib[1] / self.x_distrib[0]
-                x_grid = np.zeros(len(self.x_distrib) + 1)
-                x_gr = np.sqrt(self.x_distrib[1:] * self.x_distrib[:-1])
-
-                x_grid[0] = x_gr[0] / ratio
-                x_grid[-1] = x_gr[-1] * ratio
-
-                x_grid[1:-1] = x_gr
-
-                self.dx = np.diff(x_grid)
-
-            self.Solid_1.x_distrib = self.x_distrib
-            self.moments = self.Solid_1.getMoments(distrib=self.distrib)
-
-    def getDensity(self, temp=None, basis='mass', total=False):
-
-        dens_liq = self.Liquid_1.getDensity(temp=temp, basis=basis)
-        dens_solid = self.Solid_1.getDensity(temp=temp, basis=basis)
-
-        if total:
-            vfrac = self.getFractions()
-            dens = np.array([dens_liq, dens_solid])
-            density = np.dot(dens, vfrac)
-        else:
-            density = np.array([dens_liq, dens_solid])
-
-        return density
-
-    def getSolidsConcentr(self, distrib=None, basis='vol'):
-        if distrib is None:
-            moments = self.moments
-        else:
-            moments = self.Solid_1.getMoments(distrib=distrib)
-
-        if moments.ndim == 1:
-            mom_three = moments[3]  # m**3/m**3
-        else:
-            mom_three = moments[:, 3]  # m**3/m**3
-
-        vol_frac = mom_three * self.Solid_1.kv
-        dens_solid = self.Solid_1.getDensity(basis='mass')
-
-        concentr_solids = vol_frac * dens_solid  # kg_solids / m**3
-
-        if basis == 'mass':
-            dens_liq = self.Liquid_1.getDensity(basis='mass')
-            concentr_solids *= 1/(1 - vol_frac)/dens_liq
-
-        return concentr_solids
-
-    def getFractions(self, distrib=None, mu_3=None, vol_basis=True):
-        if distrib is None and mu_3 is None:
-            mom_three = self.moments[3]
-        elif distrib is None:
-            mom_three = mu_3
-        elif mu_3 is None:
-            mom_three = self.Solid_1.getMoments(distrib=distrib, mom_num=3)
-
-        vol_solid = mom_three * self.Solid_1.kv
-        vol_fracs = np.array([1 - vol_solid, vol_solid])
-
-        if vol_basis:
-            return vol_fracs
-
-        else:
-            density = self.getDensity()  # TODO: what is this?
-            mass_phases = vol_fracs * density
-            mass_fracs = mass_phases / mass_phases.sum()
-
-            return mass_fracs
-
-    def getTotalVol(self):
-        vol_liq = self.Liquid_1.vol
-        epsilon = 1 - self.Solid_1.kv * self.Solid_1.moments[3]
-
-        vol_total = vol_liq / epsilon
-
-        return vol_total
-
-    def getEnthalpy(self, temp, volfracs=None, densMass=None, volumetric=True):
-        # Individual phases
-        hLiq = self.Liquid_1.getEnthalpy(temp=temp, basis='mass')
-        hSol = self.Solid_1.getEnthalpy(temp=temp, basis='mass')
-
-        hMass = np.array([hLiq, hSol])
-
-        # Mixture
-        if volfracs is None:
-            volfracs = self.getFractions()
-
-        if volumetric:
-            if densMass is None:
-                densMass = self.getDensity()
-
-            hSlurry = sum(volfracs * densMass * hMass)  # J/m**3 susp
-        else:
-            phase_massfrac = self.getFractions(vol_basis=False)
-            hSlurry = np.dot(phase_massfrac, hMass)
-
-        return hSlurry
-
-    def getCp(self, temp, volfracs=None, density=None, times_vliq=False,
-              basis='mass'):
-
-        # Individual phases
-        cpLiq = self.Liquid_1.getCp(temp=temp, basis=basis)
-        cpSol = self.Solid_1.getCp(temp=temp, basis=basis)
-
-        cpPhases = np.array([cpLiq, cpSol])
-
-        # Mixture
-        if volfracs is None:
-            volfracs = self.getFractions()
-
-        if density is None:
-            density = self.getDensity()
-
-        self.epsilon = volfracs
-        self.densities = density
-
-        if times_vliq:
-            volfracs[1] *= 1/volfracs[0]
-
-        cpSlurry = sum(volfracs * density * cpPhases)  # J/m**3/K
-
-        return cpSlurry
-
-
-class SlurryStream(Slurry):
-    """ Create a slurry stream object.
-    
-    Parameters
-    ----------
-    vol_flow : float, optional
-        Volumetric flow rate in which the slurry is transfered [m**3/s]. 
-        The default is 0.
-    moments : array, optional
-        Array of size N, containing the distribution moments in um**n, 
-        for n = 0,...,N - 1. The default is None.
-    x_distrib : array, optional
-        Array of size N, containing the internal grid
-        size coordinate of the solids [um]. The default is None
-    distrib : array, optional
-        Array of size N, constaining the initial distribution of crystals
-        [#/m**3/um]. The default is None.
-
-    Returns
-    -------
-    None.
-
-    """
-    def __init__(self, vol_flow=0, moments=None, x_distrib=None, distrib=None):
-        super().__init__(vol_flow, moments, x_distrib, distrib)
-
-        self.mass_flow = self.mass_slurry  # TODO (this doesn't seem fine)
-        # self.mole_flow = self.moles
-        self.vol_flow = self.vol
-
-        self.DynamicInlet = None
-        self.controllable = ['vol_flow', 'temp']
-        self.input_states = ['vol_flow', 'temp', 'distrib']
-
-        # del self.mass
-        # del self.moles
-        # del self.vol
-
-    @property
-    def Phases(self):
-        return self._Phases
-
-    @Phases.setter
-    def Phases(self, phases_list):
-        if isinstance(phases_list, tuple):
-            phases_list = list(phases_list)
-
-        self._Phases = phases_list
-
-        classify_phases(self)
-
-        if self.moments is not None:
-            if self.vol == 0:
-                raise ValueError('If the moments are provided, Slurry volume needs to be larger than 0.')
-
-            dens_liq = self.Liquid_1.getDensity()
-            dens_sol = self.Solid_1.getDensity()
-            dens_phases = np.array([dens_liq, dens_sol])
-
-            vol_share = self.getFractions()
-            vol_phases = vol_share * self.vol
-
-            mass_liq, mass_sol = vol_phases * dens_phases
-            self.mass_slurry = np.dot(vol_phases, dens_phases)
-            self.mass_flow = self.mass_slurry
-
-            self.Liquid_1.updatePhase(mass_flow=mass_liq)
-
-            self.Solid_1.updatePhase(moments=self.moments)
-            self.Solid_1.mass_flow = mass_sol
-            self.Solid_1.vol_flow = vol_phases[1]
-
-        elif self.distrib is None:
-            vol_sol = self.Solid_1.vol
-            vol_liq = self.Liquid_1.vol
-
-            mass_liq = self.Liquid_1.mass
-            mass_sol = self.Solid_1.mass
-
-            self.vol = vol_sol + vol_liq
-            self.mass_slurry = mass_liq + mass_sol
-
-            self.x_distrib = self.Solid_1.x_distrib
-            self.distrib = self.Solid_1.distrib / self.vol
-
-            self.dx = self.Solid_1.dx
-            self.moments = self.Solid_1.getMoments(distrib=self.distrib)
-        else:
-            delta_x = np.diff(self.x_distrib)
-            equal = np.isclose(delta_x[1:], delta_x[:-1]).all()
-
-            if equal:
-                self.dx = delta_x[0]
-            else:  # assume geometric series and make adjustments
-                ratio = self.x_distrib[1] / self.x_distrib[0]
-                x_grid = np.zeros(len(self.x_distrib) + 1)
-                x_gr = np.sqrt(self.x_distrib[1:] * self.x_distrib[:-1])
-
-                x_grid[0] = x_gr[0] / ratio
-                x_grid[-1] = x_gr[-1] * ratio
-
-                x_grid[1:-1] = x_gr
-
-                self.dx = np.diff(x_grid)
-
-            # self.Solid_1.x_distrib = self.x_distrib
-            self.moments = self.Solid_1.getMoments(self.x_distrib,
-                                                   self.distrib)
-
-            if self.vol > 0:
-                dens_liq = self.Liquid_1.getDensity()
-                dens_sol = self.Solid_1.getDensity()
-                dens_phases = np.array([dens_liq, dens_sol])
-
-                vol_share = self.getFractions()
-                vol_phases = vol_share * self.vol
-
-                mass_liq, mass_sol = vol_phases * dens_phases
-                self.mass_slurry = np.dot(vol_phases, dens_phases)
-                self.mass_flow = self.mass_slurry
-
-            elif self.mass_slurry > 0:
-                mass_share = self.getFractions(vol_basis=False)
-                mass_phases = self.mass_slurry * mass_share
-
-                mass_liq, mass_sol = mass_phases
-
-                self.vol = np.dot(mass_phases, 1/dens_phases)
-
-            f_distr = self.vol * self.distrib
-
-            self.Liquid_1.updatePhase(mass_flow=mass_liq)
-
-            self.Solid_1.updatePhase(x_distrib=self.x_distrib, distrib=f_distr)
-            self.Solid_1.mass_flow = mass_sol
-            self.Solid_1.vol_flow = vol_phases[1]
-
-        self.num_species = self.Liquid_1.num_species
-        self.temp = energy_balance(self, 'mass_flow')
-        self.solid_conc = self.getSolidsConcentr(basis='mass')
-
-    def InterpolateInputs(self, time):
-        if isinstance(time, (float, int)):
-            time = min(time, self.time_upstream[-1])
-
-            y_interpol = Interpolation(self.time_upstream, self.y_inlet,
-                                       time)
-        else:
-            interpol = CubicSpline(self.time_upstream, self.y_inlet)
-            flags_interpol = time > self.time_upstream[-1]
-
-            if any(flags_interpol):
-                time_interpol = time[~flags_interpol]
-                y_interp = interpol(time_interpol)
-
-                y_extrapol = np.tile(y_interp[-1],
-                                     (sum(flags_interpol), 1))
-                y_interpol = np.vstack((y_interp, y_extrapol))
-            else:
-                y_interpol = interpol(time)
-
-        return y_interpol
-
-    def evaluate_inputs(self, time):
-        if self.DynamicInlet is None:
-            inputs = {}
-            for attr in self.input_states:
-                inputs[attr] = getattr(self, attr)
-
-        else:
-            inputs = self.DynamicInlet.evaluate_inputs(time)
-
-        return inputs
-
-
-class Cake:
-    def __init__(self, z_external=None, num_discr=50, saturation=None):
-        """ Create a cake object.
-
-        Parameters
-        ----------
-        z_external : array, optional
-            Array of size N, containing the internal spatial grid
-            of length coordinate of the cakes [m]. The default is None
-        num_discr : integer, optional
-            The number which the cake length coordiante is discretized in. 
-            The default is 50.
-        saturation : array, optional
-            Array of size N (N = num_discr). Volumetric liquid uptake 
-            in each spatial node of the cake. The default is None.
-
-        Returns
-        -------
-        None.
-
-        """
-    
-
-        if z_external is None:
-            self.z_external = np.linspace(0, 1, num_discr)
-        else:
-            self.z_external = z_external
-
-        if saturation is None:
-            self.saturation = np.ones(len(self.z_external))
-        else:
-            self.saturation = saturation
-
-        self.mass_concentr = None
-
-    @property
-    def Phases(self):
-        return self._Phases
-
-    @Phases.setter
-    def Phases(self, phases_list):
-        self._Phases = list(phases_list)
-
-        classify_phases(self)
-
-        self.porosity = self.Solid_1.getPorosity()
-        self.cake_vol = self.Solid_1.moments[3] / (1 - self.porosity)
-        self.alpha = self.get_alpha()
-
-        self.num_species = self.Liquid_1.num_species
-
-    def get_alpha(self):
-        csd = self.Solid_1.distrib
-        porosity = self.porosity
-        rho_sol = self.Solid_1.getDensity()
-        x_grid = self.Solid_1.x_distrib * 1e-6
-
-        kv = 0.524  # converting number based CSD to volume based:
-
-        del_x_dist = np.diff(x_grid)
-        node_x_dist = (x_grid[:-1] + x_grid[1:]) / 2
-        node_CSD = (csd[:-1] + csd[1:]) / 2
-
-        # Volume of crystals in each bin
-        vol_cry = node_CSD * del_x_dist * (kv * node_x_dist**3)
-        frac_vol_cry = vol_cry / (np.sum(vol_cry) + eps)
-
-<<<<<<< HEAD
-        numerator = trapezoidal_rule(x_grid, csd * alpha_x)
-        # numerator = np.sum(csd * alpha_x)
-        alpha = numerator / (self.Solid_1.moments[0] + eps)
-=======
-        csd = vol_cry
-
-        # numerator = trapezoidal_rule(x_grid, csd * alpha_x)
-        # alpha = numerator / (self.Solid_1.moments[0] + eps)
-
-        # Calculate irreducible saturation in weighted csd (volume based)
-        vol_frac = vol_cry/ np.sum(vol_cry)
-        x_grid = node_x_dist
-        alpha_x = 180 * (1 - porosity) / porosity**3 / x_grid**2 / rho_sol
-        alpha = np.sum(alpha_x * vol_frac)
->>>>>>> 679d3677
-
-        return alpha
-
-    def getEnthalpy(self, temp=None, mass_frac=None, distrib=None):
-        if temp is None:
-            temp = self.Liquid_1.temp
-
-        if mass_frac is None:
-            mass_frac = self.Liquid_1.mass_frac
-
-        # Individual phases
-        hLiq = self.Liquid_1.getEnthalpy(temp=temp, mass_frac=mass_frac)
-        hSol = self.Solid_1.getEnthalpy(temp=temp)
-
-        porosity = self.Solid_1.getPorosity()
-        porosities = [porosity, 1 - porosity]
-
-        densities = self.getDensity()
-
-        frac_mass = porosities * densities / np.dot(densities, porosities)
-
-        enthalpy = np.dot(frac_mass, [hLiq, hSol])
-
-        return enthalpy
+# -*- coding: utf-8 -*-
+"""
+Created on Tue Jun 16 15:43:14 2020
+
+@author: dcasasor
+"""
+
+from PharmaPy.Phases import classify_phases
+from PharmaPy.Interpolation import NewtonInterpolation
+from PharmaPy.Commons import trapezoidal_rule
+
+import numpy as np
+from scipy.optimize import newton
+from scipy.interpolate import CubicSpline
+
+eps = np.finfo(float).eps
+
+
+def Interpolation(t_data, y_data, time):
+    idx_time = np.argmin(abs(time - t_data))
+
+    idx_lower = max(0, idx_time - 1)
+    idx_upper = idx_lower + 3
+
+    t_interp = t_data[idx_lower:idx_upper]
+    y_interp = y_data[idx_lower:idx_upper]
+
+    interp = NewtonInterpolation(t_interp, y_interp)
+
+    y_target = interp.evalPolynomial(time)
+
+    return y_target
+
+
+def energy_balance(inst, mass_str):
+    masses = [getattr(phase, mass_str) for phase in inst.Phases]
+    h_in = [phase.getEnthalpy() for phase in inst.Phases]
+    mass_tot = sum(masses)
+
+    def fun(temp_out):
+        h_tot = inst.getEnthalpy(temp_out, volumetric=False)
+        balance = np.dot(masses, h_in) - mass_tot * h_tot
+
+        return balance
+
+    temps = [phase.temp for phase in inst.Phases]
+    temp_phase = newton(fun, np.mean(temps))
+
+    return temp_phase
+
+
+class Slurry:
+    """ Create Slurry object.
+    
+    Parameters
+    ----------
+    vol : float, optional
+        Volume of the Slurry [m**3]. The default is 0.
+    moments : array, optional
+        Array of size N, containing the distribution moments in um**n, 
+        for n = 0,...,N - 1. The default is None.
+    # mass_slurry : TYPE, optional
+        DESCRIPTION. The default is 0.
+    x_distrib : array, optional
+        Array of size N, containing the internal grid
+        size coordinate of the solids [um]. The default is None
+    distrib : array, optional
+        Array of size N, constaining the initial distribution of crystals
+        [#/m**3/um]. The default is None.
+
+    Returns
+    -------
+    None.
+
+    """
+    def __init__(self, vol=0, moments=None,
+                 # mass_slurry=0,
+                 x_distrib=None, distrib=None):
+       
+        self._Phases = None
+
+        self.vol = vol
+        # self.mass_slurry = mass_slurry
+        self.mass_slurry = None
+
+        self.y_upstream = None
+        self.moments = moments
+        self.distrib = distrib
+        self.x_distrib = x_distrib
+
+        self.temp = None
+
+        self.transferred_from_uo = False
+
+    @property
+    def Phases(self):
+        return self._Phases
+
+    @Phases.setter
+    def Phases(self, phases_list):
+        if isinstance(phases_list, (list, tuple)):
+            phases_list = list(phases_list)
+
+        self._Phases = phases_list
+
+        for phase in self._Phases:
+            if phase.transferred_from_uo:
+                self.transferred_from_uo = True
+                break
+
+        classify_phases(self)
+
+        # TODO: this is not general enough (Dan - Energetics)
+        if self.moments is not None:
+            if self.vol == 0:
+                raise ValueError('If the moments are provided, Slurry volume needs to be larger than 0.')
+
+            vol_liq = self.vol * (1 - self.moments[3])
+            self.Solid_1.updatePhase(moments=self.moments * self.vol)
+            self.Liquid_1.updatePhase(vol=vol_liq)
+        elif self.distrib is None:
+            vol_sol = self.Solid_1.vol
+            vol_liq = self.Liquid_1.vol
+
+            mass_liq = self.Liquid_1.mass
+            mass_sol = self.Solid_1.mass
+
+            self.vol = vol_sol + vol_liq
+            self.mass_slurry = mass_liq + mass_sol
+
+            self.x_distrib = self.Solid_1.x_distrib
+            if self.Solid_1.x_distrib is None:
+                self.distrib = self.Solid_1.distrib
+                self.dx = None
+                self.moments = self.Solid_1.moments
+            else:
+                self.distrib = self.Solid_1.distrib / self.vol
+
+                self.dx = self.Solid_1.dx
+                self.moments = self.Solid_1.getMoments(distrib=self.distrib)
+        else:
+            delta_x = np.diff(self.x_distrib)
+            equal = np.isclose(delta_x[1:], delta_x[:-1]).all()
+
+            if equal:
+                self.dx = delta_x[0]
+            else:  # assume geometric series and make adjustments
+                ratio = self.x_distrib[1] / self.x_distrib[0]
+                x_grid = np.zeros(len(self.x_distrib) + 1)
+                x_gr = np.sqrt(self.x_distrib[1:] * self.x_distrib[:-1])
+
+                x_grid[0] = x_gr[0] / ratio
+                x_grid[-1] = x_gr[-1] * ratio
+
+                x_grid[1:-1] = x_gr
+
+                self.dx = np.diff(x_grid)
+
+            self.Solid_1.x_distrib = self.x_distrib
+            self.Solid_1.dx = self.dx
+
+            self.moments = self.Solid_1.getMoments(distrib=self.distrib)
+
+            if self.vol > 0:
+                dens_liq = self.Liquid_1.getDensity()
+                dens_sol = self.Solid_1.getDensity()
+                dens_phases = np.array([dens_liq, dens_sol])
+
+                vol_share = self.getFractions()
+                vol_phases = vol_share * self.vol
+
+                mass_liq, mass_sol = vol_phases * dens_phases
+                self.mass_slurry = np.dot(vol_phases, dens_phases)
+            elif self.mass_slurry > 0:
+                mass_share = self.getFractions(vol_basis=False)
+                mass_phases = self.mass_slurry * mass_share
+
+                mass_liq, mass_sol = mass_phases
+
+                self.vol = np.dot(mass_phases, 1/dens_phases)
+
+            f_distr = self.vol * self.distrib
+
+            self.Liquid_1.updatePhase(mass=mass_liq)
+            self.Solid_1.updatePhase(distrib=f_distr, mass=mass_sol)
+
+        self.num_species = self.Liquid_1.num_species
+        self.temp = energy_balance(self, 'mass')
+
+    def __check_distrib(self):
+        if self.distrib is None:
+            vol_sol = self.Solid_1.vol
+            vol_liq = self.Liquid_1.vol
+
+            mass_liq = self.Liquid_1.mass
+            mass_sol = self.Solid_1.mass
+
+            self.vol = vol_sol + vol_liq
+            self.mass_slurry = mass_liq + mass_sol
+
+            self.x_distrib = self.Solid_1.x_distrib
+            if self.Solid_1.x_distrib is None:
+                self.distrib = self.Solid_1.distrib
+                self.dx = None
+                self.moments = self.Solid_1.moments
+            else:
+                self.distrib = self.Solid_1.distrib / self.vol
+
+                self.dx = self.Solid_1.dx
+                self.moments = self.Solid_1.getMoments(distrib=self.distrib)
+        else:
+            delta_x = np.diff(self.x_distrib)
+            equal = np.isclose(delta_x[1:], delta_x[:-1]).all()
+
+            if equal:
+                self.dx = delta_x[0]
+            else:  # assume geometric series and make adjustments
+                ratio = self.x_distrib[1] / self.x_distrib[0]
+                x_grid = np.zeros(len(self.x_distrib) + 1)
+                x_gr = np.sqrt(self.x_distrib[1:] * self.x_distrib[:-1])
+
+                x_grid[0] = x_gr[0] / ratio
+                x_grid[-1] = x_gr[-1] * ratio
+
+                x_grid[1:-1] = x_gr
+
+                self.dx = np.diff(x_grid)
+
+            self.Solid_1.x_distrib = self.x_distrib
+            self.moments = self.Solid_1.getMoments(distrib=self.distrib)
+
+    def getDensity(self, temp=None, basis='mass', total=False):
+
+        dens_liq = self.Liquid_1.getDensity(temp=temp, basis=basis)
+        dens_solid = self.Solid_1.getDensity(temp=temp, basis=basis)
+
+        if total:
+            vfrac = self.getFractions()
+            dens = np.array([dens_liq, dens_solid])
+            density = np.dot(dens, vfrac)
+        else:
+            density = np.array([dens_liq, dens_solid])
+
+        return density
+
+    def getSolidsConcentr(self, distrib=None, basis='vol'):
+        if distrib is None:
+            moments = self.moments
+        else:
+            moments = self.Solid_1.getMoments(distrib=distrib)
+
+        if moments.ndim == 1:
+            mom_three = moments[3]  # m**3/m**3
+        else:
+            mom_three = moments[:, 3]  # m**3/m**3
+
+        vol_frac = mom_three * self.Solid_1.kv
+        dens_solid = self.Solid_1.getDensity(basis='mass')
+
+        concentr_solids = vol_frac * dens_solid  # kg_solids / m**3
+
+        if basis == 'mass':
+            dens_liq = self.Liquid_1.getDensity(basis='mass')
+            concentr_solids *= 1/(1 - vol_frac)/dens_liq
+
+        return concentr_solids
+
+    def getFractions(self, distrib=None, mu_3=None, vol_basis=True):
+        if distrib is None and mu_3 is None:
+            mom_three = self.moments[3]
+        elif distrib is None:
+            mom_three = mu_3
+        elif mu_3 is None:
+            mom_three = self.Solid_1.getMoments(distrib=distrib, mom_num=3)
+
+        vol_solid = mom_three * self.Solid_1.kv
+        vol_fracs = np.array([1 - vol_solid, vol_solid])
+
+        if vol_basis:
+            return vol_fracs
+
+        else:
+            density = self.getDensity()  # TODO: what is this?
+            mass_phases = vol_fracs * density
+            mass_fracs = mass_phases / mass_phases.sum()
+
+            return mass_fracs
+
+    def getTotalVol(self):
+        vol_liq = self.Liquid_1.vol
+        epsilon = 1 - self.Solid_1.kv * self.Solid_1.moments[3]
+
+        vol_total = vol_liq / epsilon
+
+        return vol_total
+
+    def getEnthalpy(self, temp, volfracs=None, densMass=None, volumetric=True):
+        # Individual phases
+        hLiq = self.Liquid_1.getEnthalpy(temp=temp, basis='mass')
+        hSol = self.Solid_1.getEnthalpy(temp=temp, basis='mass')
+
+        hMass = np.array([hLiq, hSol])
+
+        # Mixture
+        if volfracs is None:
+            volfracs = self.getFractions()
+
+        if volumetric:
+            if densMass is None:
+                densMass = self.getDensity()
+
+            hSlurry = sum(volfracs * densMass * hMass)  # J/m**3 susp
+        else:
+            phase_massfrac = self.getFractions(vol_basis=False)
+            hSlurry = np.dot(phase_massfrac, hMass)
+
+        return hSlurry
+
+    def getCp(self, temp, volfracs=None, density=None, times_vliq=False,
+              basis='mass'):
+
+        # Individual phases
+        cpLiq = self.Liquid_1.getCp(temp=temp, basis=basis)
+        cpSol = self.Solid_1.getCp(temp=temp, basis=basis)
+
+        cpPhases = np.array([cpLiq, cpSol])
+
+        # Mixture
+        if volfracs is None:
+            volfracs = self.getFractions()
+
+        if density is None:
+            density = self.getDensity()
+
+        self.epsilon = volfracs
+        self.densities = density
+
+        if times_vliq:
+            volfracs[1] *= 1/volfracs[0]
+
+        cpSlurry = sum(volfracs * density * cpPhases)  # J/m**3/K
+
+        return cpSlurry
+
+
+class SlurryStream(Slurry):
+    """ Create a slurry stream object.
+    
+    Parameters
+    ----------
+    vol_flow : float, optional
+        Volumetric flow rate in which the slurry is transfered [m**3/s]. 
+        The default is 0.
+    moments : array, optional
+        Array of size N, containing the distribution moments in um**n, 
+        for n = 0,...,N - 1. The default is None.
+    x_distrib : array, optional
+        Array of size N, containing the internal grid
+        size coordinate of the solids [um]. The default is None
+    distrib : array, optional
+        Array of size N, constaining the initial distribution of crystals
+        [#/m**3/um]. The default is None.
+
+    Returns
+    -------
+    None.
+
+    """
+    def __init__(self, vol_flow=0, moments=None, x_distrib=None, distrib=None):
+        super().__init__(vol_flow, moments, x_distrib, distrib)
+
+        self.mass_flow = self.mass_slurry  # TODO (this doesn't seem fine)
+        # self.mole_flow = self.moles
+        self.vol_flow = self.vol
+
+        self.DynamicInlet = None
+        self.controllable = ['vol_flow', 'temp']
+        self.input_states = ['vol_flow', 'temp', 'distrib']
+
+        # del self.mass
+        # del self.moles
+        # del self.vol
+
+    @property
+    def Phases(self):
+        return self._Phases
+
+    @Phases.setter
+    def Phases(self, phases_list):
+        if isinstance(phases_list, tuple):
+            phases_list = list(phases_list)
+
+        self._Phases = phases_list
+
+        classify_phases(self)
+
+        if self.moments is not None:
+            if self.vol == 0:
+                raise ValueError('If the moments are provided, Slurry volume needs to be larger than 0.')
+
+            dens_liq = self.Liquid_1.getDensity()
+            dens_sol = self.Solid_1.getDensity()
+            dens_phases = np.array([dens_liq, dens_sol])
+
+            vol_share = self.getFractions()
+            vol_phases = vol_share * self.vol
+
+            mass_liq, mass_sol = vol_phases * dens_phases
+            self.mass_slurry = np.dot(vol_phases, dens_phases)
+            self.mass_flow = self.mass_slurry
+
+            self.Liquid_1.updatePhase(mass_flow=mass_liq)
+
+            self.Solid_1.updatePhase(moments=self.moments)
+            self.Solid_1.mass_flow = mass_sol
+            self.Solid_1.vol_flow = vol_phases[1]
+
+        elif self.distrib is None:
+            vol_sol = self.Solid_1.vol
+            vol_liq = self.Liquid_1.vol
+
+            mass_liq = self.Liquid_1.mass
+            mass_sol = self.Solid_1.mass
+
+            self.vol = vol_sol + vol_liq
+            self.mass_slurry = mass_liq + mass_sol
+
+            self.x_distrib = self.Solid_1.x_distrib
+            self.distrib = self.Solid_1.distrib / self.vol
+
+            self.dx = self.Solid_1.dx
+            self.moments = self.Solid_1.getMoments(distrib=self.distrib)
+        else:
+            delta_x = np.diff(self.x_distrib)
+            equal = np.isclose(delta_x[1:], delta_x[:-1]).all()
+
+            if equal:
+                self.dx = delta_x[0]
+            else:  # assume geometric series and make adjustments
+                ratio = self.x_distrib[1] / self.x_distrib[0]
+                x_grid = np.zeros(len(self.x_distrib) + 1)
+                x_gr = np.sqrt(self.x_distrib[1:] * self.x_distrib[:-1])
+
+                x_grid[0] = x_gr[0] / ratio
+                x_grid[-1] = x_gr[-1] * ratio
+
+                x_grid[1:-1] = x_gr
+
+                self.dx = np.diff(x_grid)
+
+            # self.Solid_1.x_distrib = self.x_distrib
+            self.moments = self.Solid_1.getMoments(self.x_distrib,
+                                                   self.distrib)
+
+            if self.vol > 0:
+                dens_liq = self.Liquid_1.getDensity()
+                dens_sol = self.Solid_1.getDensity()
+                dens_phases = np.array([dens_liq, dens_sol])
+
+                vol_share = self.getFractions()
+                vol_phases = vol_share * self.vol
+
+                mass_liq, mass_sol = vol_phases * dens_phases
+                self.mass_slurry = np.dot(vol_phases, dens_phases)
+                self.mass_flow = self.mass_slurry
+
+            elif self.mass_slurry > 0:
+                mass_share = self.getFractions(vol_basis=False)
+                mass_phases = self.mass_slurry * mass_share
+
+                mass_liq, mass_sol = mass_phases
+
+                self.vol = np.dot(mass_phases, 1/dens_phases)
+
+            f_distr = self.vol * self.distrib
+
+            self.Liquid_1.updatePhase(mass_flow=mass_liq)
+
+            self.Solid_1.updatePhase(x_distrib=self.x_distrib, distrib=f_distr)
+            self.Solid_1.mass_flow = mass_sol
+            self.Solid_1.vol_flow = vol_phases[1]
+
+        self.num_species = self.Liquid_1.num_species
+        self.temp = energy_balance(self, 'mass_flow')
+        self.solid_conc = self.getSolidsConcentr(basis='mass')
+
+    def InterpolateInputs(self, time):
+        if isinstance(time, (float, int)):
+            time = min(time, self.time_upstream[-1])
+
+            y_interpol = Interpolation(self.time_upstream, self.y_inlet,
+                                       time)
+        else:
+            interpol = CubicSpline(self.time_upstream, self.y_inlet)
+            flags_interpol = time > self.time_upstream[-1]
+
+            if any(flags_interpol):
+                time_interpol = time[~flags_interpol]
+                y_interp = interpol(time_interpol)
+
+                y_extrapol = np.tile(y_interp[-1],
+                                     (sum(flags_interpol), 1))
+                y_interpol = np.vstack((y_interp, y_extrapol))
+            else:
+                y_interpol = interpol(time)
+
+        return y_interpol
+
+    def evaluate_inputs(self, time):
+        if self.DynamicInlet is None:
+            inputs = {}
+            for attr in self.input_states:
+                inputs[attr] = getattr(self, attr)
+
+        else:
+            inputs = self.DynamicInlet.evaluate_inputs(time)
+
+        return inputs
+
+
+class Cake:
+    def __init__(self, z_external=None, num_discr=50, saturation=None):
+        """ Create a cake object.
+
+        Parameters
+        ----------
+        z_external : array, optional
+            Array of size N, containing the internal spatial grid
+            of length coordinate of the cakes [m]. The default is None
+        num_discr : integer, optional
+            The number which the cake length coordiante is discretized in. 
+            The default is 50.
+        saturation : array, optional
+            Array of size N (N = num_discr). Volumetric liquid uptake 
+            in each spatial node of the cake. The default is None.
+
+        Returns
+        -------
+        None.
+
+        """
+    
+
+        if z_external is None:
+            self.z_external = np.linspace(0, 1, num_discr)
+        else:
+            self.z_external = z_external
+
+        if saturation is None:
+            self.saturation = np.ones(len(self.z_external))
+        else:
+            self.saturation = saturation
+
+        self.mass_concentr = None
+
+    @property
+    def Phases(self):
+        return self._Phases
+
+    @Phases.setter
+    def Phases(self, phases_list):
+        self._Phases = list(phases_list)
+
+        classify_phases(self)
+
+        self.porosity = self.Solid_1.getPorosity()
+        self.cake_vol = self.Solid_1.moments[3] / (1 - self.porosity)
+        self.alpha = self.get_alpha()
+
+        self.num_species = self.Liquid_1.num_species
+
+    def get_alpha(self):
+        csd = self.Solid_1.distrib
+        porosity = self.porosity
+        rho_sol = self.Solid_1.getDensity()
+        x_grid = self.Solid_1.x_distrib * 1e-6
+
+        kv = 0.524  # converting number based CSD to volume based:
+
+        del_x_dist = np.diff(x_grid)
+        node_x_dist = (x_grid[:-1] + x_grid[1:]) / 2
+        node_CSD = (csd[:-1] + csd[1:]) / 2
+
+        # Volume of crystals in each bin
+        vol_cry = node_CSD * del_x_dist * (kv * node_x_dist**3)
+        frac_vol_cry = vol_cry / (np.sum(vol_cry) + eps)
+
+        csd = vol_cry
+
+        # numerator = trapezoidal_rule(x_grid, csd * alpha_x)
+        # alpha = numerator / (self.Solid_1.moments[0] + eps)
+
+        # Calculate irreducible saturation in weighted csd (volume based)
+        vol_frac = vol_cry/ np.sum(vol_cry)
+        x_grid = node_x_dist
+        alpha_x = 180 * (1 - porosity) / porosity**3 / x_grid**2 / rho_sol
+        alpha = np.sum(alpha_x * vol_frac)
+
+        return alpha
+
+    def getEnthalpy(self, temp=None, mass_frac=None, distrib=None):
+        if temp is None:
+            temp = self.Liquid_1.temp
+
+        if mass_frac is None:
+            mass_frac = self.Liquid_1.mass_frac
+
+        # Individual phases
+        hLiq = self.Liquid_1.getEnthalpy(temp=temp, mass_frac=mass_frac)
+        hSol = self.Solid_1.getEnthalpy(temp=temp)
+
+        porosity = self.Solid_1.getPorosity()
+        porosities = [porosity, 1 - porosity]
+
+        densities = self.getDensity()
+
+        frac_mass = porosities * densities / np.dot(densities, porosities)
+
+        enthalpy = np.dot(frac_mass, [hLiq, hSol])
+
+        return enthalpy