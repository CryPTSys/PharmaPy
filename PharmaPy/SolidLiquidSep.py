--- conflicted
+++ resolved
@@ -1,1278 +1,1273 @@
-# -*- coding: utf-8 -*-
-"""
-Created on Wed May 13 02:03:18 2020
-
-@author: huri
-"""
-
-import numpy as np
-from PharmaPy.Commons import trapezoidal_rule, series_erfc
-from PharmaPy.Phases import classify_phases
-from PharmaPy.MixedPhases import Slurry, Cake
-from PharmaPy.general_interpolation import define_initial_state
-
-from PharmaPy.Commons import unpack_states
-from PharmaPy.Results import DynamicResult
-
-import matplotlib.pyplot as plt
-from matplotlib.ticker import AutoMinorLocator
-from matplotlib.animation import FuncAnimation
-from matplotlib.animation import FFMpegWriter
-import copy
-
-from assimulo.solvers import CVode
-from assimulo.problem import Explicit_Problem
-from assimulo.exception import TerminateSimulation
-
-from scipy.special import erfc
-
-eps = np.finfo(float).eps * 1.1
-grav = 9.8  # m/s**2
-
-
-def high_resolution_fvm(f, boundary_cond, limiter_type='Van Leer'):
-
-    # Ghost cells -1, 0 and N + 1 (see LeVeque 2002, Chapter 9)
-    f_extrap = 2*f[-1] - f[-2]
-    f_aug = np.concatenate(([boundary_cond]*2, f, [f_extrap]))
-
-    f_diff = np.diff(f_aug, axis=0)
-
-    theta = (f_diff[:-1]) / (f_diff[1:] + eps)
-
-    if limiter_type == 'Van Leer':
-        limiter = (np.abs(theta) + theta) / (1 + np.abs(theta))
-    else:  # TODO: include more limiters
-        pass
-
-    fluxes = f_aug[1:-1] + 0.5 * f_diff[1:] * limiter
-
-    return fluxes
-
-
-def upwind_fvm(f, boundary_cond):
-    f_aug = np.concatenate(([boundary_cond], f))
-
-    return f_aug
-
-
-def get_alpha(solid_phase, porosity, sphericity, rho_sol, csd=None):
-    if csd is None:
-        csd = solid_phase.distrib
-
-    x_grid = solid_phase.x_distrib
-
-    alpha_x = 180 * (1 - porosity) / \
-        (porosity**3 * (x_grid*1e-6)**2 * rho_sol * sphericity**2)
-
-    numerator = trapezoidal_rule(x_grid, csd * alpha_x)
-    denominator = solid_phase.moments[0]
-
-    alpha = numerator / (denominator + eps)
-
-    return alpha
-
-
-def get_sat_inf(x_vec, csd, deltaP, porosity, height, mu_zero, props):
-    surf_tens, rho_liq = props
-
-    if isinstance(surf_tens, float) or isinstance(rho_liq, float):
-        capillary_number = porosity**3 * x_vec**2 * \
-            (rho_liq*grav*height + deltaP) / (1 - porosity)**2 / height / surf_tens
-    else:
-        capillary_number = np.outer(
-            porosity**3 * x_vec**2,
-            (rho_liq*grav*height + deltaP)/(1 - porosity)**2 / height / surf_tens
-            )
-
-    s_inf = 0.155 * (1 + 0.031*capillary_number**(-0.49))
-
-    s_inf = np.where(s_inf > 1, 1, s_inf)
-
-    integrand = s_inf.T * csd
-    s_inf = trapezoidal_rule(x_vec, integrand.T) / mu_zero
-
-    return s_inf
-
-
-class Carousel:
-
-    def __init__(self, Phases=None, num_chambers=None, cycle_time=None):
-        self._Phases = Phases
-        self.uo_instances = {}
-
-    def __CollectInstances(self):
-        for key, value in self.__dict__.items():
-            module = getattr(value, '__module__', None)
-            if module == 'SolidLiqSep':
-                self.uo_instances[key] = value
-
-
-class DeliquoringStep:
-    def __init__(self, num_nodes, diam_unit=0.01,
-                 resist_medium=1e9):
-        
-        """
-        
-        Parameters
-        ----------
-        number_nodes : float
-            Number of apatial discretization of the cake along the axial 
-            coordinate.
-        diam_unit : float (optional, default=0.01)
-            Diameter of the dryer's cross section [m]
-        resist_medium : float (optional, default=1e9)
-            Mesh resistance of filter in dryer. [m**-1]
-            
-        """
-
-        self.num_nodes = num_nodes
-        self.diam_unit = diam_unit
-        self.area_cross = np.pi/4 * diam_unit**2
-        self.resist_medium = resist_medium
-
-        # Phases output
-        self._Phases = None
-
-        self.nomenclature()
-        self.oper_mode = 'Batch'
-        self.is_continuous = False
-
-        self.outputs = None
-
-    @property
-    def Phases(self):
-        return self._Phases
-
-    @Phases.setter
-    def Phases(self, phases):
-        if isinstance(phases, (list, tuple)):
-            self._Phases = phases
-
-            self.CakePhase = Cake(self.num_nodes)
-            self.CakePhase.Phases = list(phases)
-        elif phases.__class__.__name__ == 'Cake':
-            self.CakePhase = phases
-            self._Phases = phases.Phases
-        else:
-            raise RuntimeError('Please provide a list or tuple of phases '
-                               'objects')
-
-        classify_phases(self)  # Enumerate phases: Liquid_1,..., Solid_1, ...
-
-        self.cake_height = self.CakePhase.cake_vol / self.area_cross
-
-        z_grid_red = np.linspace(0, 1, self.num_nodes + 1)
-        dz = z_grid_red[1] - z_grid_red[0]
-
-        z_centers = (z_grid_red[1:] + z_grid_red[:-1]) / 2
-
-        self.z_centers = z_centers
-        self.z_grid = z_grid_red
-        self.delta_z = np.diff(z_grid_red)
-
-        self.__original_phase__ = copy.deepcopy(self.Liquid_1.__dict__)
-
-    def nomenclature(self):
-        self.names_states_in = ['mass_conc', 'temp']
-        self.names_states_out = self.names_states_in
-
-    def unit_model(self, theta, states):
-        states_reord = states.reshape(-1, self.Liquid_1.num_species + 1)
-        sat_red = states_reord[:, 0]
-        mass_conc = states_reord[:, 1:]
-
-        model_eqns = self.material_balance(theta, sat_red, mass_conc)
-
-        return model_eqns
-
-    def material_balance(self, theta, sat_star, conc_star):
-        
-        """
-        
-        Calculate material balance for a non-dimensional version of the
-        governing equations. Based on Wakeman
-        
-        """
-
-        lambd = 5
-        sat_star = np.where(sat_star<0, eps, sat_star) #Changing the negative element for numerical issue
-
-        sat_aug = np.append(sat_star, sat_star[-1])
-        p_liq = (self.p_gas - self.p_thresh*sat_aug**(-1/lambd))/self.p_thresh
-
-        dpliq_dz = np.diff(p_liq)
-
-        k_rl = sat_star**3.4
-
-        q_liq = -k_rl * dpliq_dz  # Non-dimensional liquid flux
-
-        sinf = self.sat_inf
-        sat_fun = (1 - sinf) / (sat_star*(1 - sinf) + sinf)
-        advection_vel = q_liq * sat_fun
-
-        conc_bound = conc_star[0]  # dC/dt|_{z=0} = 0
-        # conc_bound = np.zeros(conc_star.shape[1])  # F_{1 - 1/2} = 0
-        # conc_bound = (np.zeros(conc_star.shape[1]) - self.conc_mean_init) / \
-        #     (self.rho_j - self.conc_mean_init)
-
-        flux_sat = upwind_fvm(q_liq, boundary_cond=0)
-        # flux_conc = upwind_fvm((advection_vel * conc_star.T).T,
-        #                         boundary_cond=conc_bound)
-        flux_conc = upwind_fvm(conc_star, boundary_cond=conc_bound)
-
-        numerical_fluxes = np.column_stack((flux_sat, flux_conc))
-
-        dstates_dtheta = -np.diff(numerical_fluxes, axis=0).T / self.delta_z
-        dstates_dtheta[1:] = dstates_dtheta[1:] * advection_vel
-
-        return dstates_dtheta.T.ravel()
-
-    def solve_unit(self, deltaP, runtime, p_atm=101325,
-                   verbose=True):
-
-        # Solid properties
-        csd = self.Solid_1.distrib * 1e6
-        diam_i = self.Solid_1.x_distrib * 1e-6  # um
-        mom_zero = self.Solid_1.moments[0]
-        alpha = self.CakePhase.alpha
-
-        # Irreducible saturation
-        epsilon = self.Solid_1.getPorosity()
-
-        rho_liq_per_node = self.Liquid_1.getDensity()
-        rho_liq = np.mean(rho_liq_per_node)
-        self.visc_liq_per_node = self.Liquid_1.getViscosity()
-        self.visc_liq = np.mean(self.visc_liq_per_node)
-        surf_tens_per_node = self.Liquid_1.getSurfTension()
-        surf_tens = np.mean(surf_tens_per_node)
-        s_inf = get_sat_inf(diam_i, csd, deltaP, epsilon, self.cake_height,
-                            mom_zero, (surf_tens, rho_liq))
-
-        self.sat_inf = s_inf
-
-        # Threshold pressure
-        p_thresh = 4.6 * (1 - epsilon) * surf_tens / epsilon / diam_i
-        p_thresh = trapezoidal_rule(diam_i, p_thresh*csd) / mom_zero
-
-        self.p_thresh = p_thresh
-
-        rho_s = self.Solid_1.getDensity()
-        k_perm = 1 / alpha / rho_s / (1 - epsilon)
-
-        # Gas pressure
-        deltaP_media = deltaP*self.resist_medium / \
-            (alpha*rho_s*self.cake_height*(1 - epsilon) + self.resist_medium)
-
-        pgas_out = p_atm + deltaP - deltaP_media
-
-        self.p_gas = np.linspace(pgas_out, p_atm, self.num_nodes + 1)
-
-        # ---------- Initial states
-        # Saturation # TODO: read from cake nodes
-        sat_initial = np.ones(self.num_nodes) * self.CakePhase.saturation[0]
-        sat_red_init = (sat_initial - s_inf) / (1 - s_inf)
-
-        # Concentration
-        self.rho_j = self.Liquid_1.getDensityPure()[0]
-        # self.rho_j = np.ones_like(self.rho_j)
-        conc_upstream = self.CakePhase.Liquid_1.mass_conc
-
-        z_dim = self.z_centers * self.cake_height
-        conc_init = define_initial_state(state=conc_upstream, z_after=z_dim,
-                     z_before=self.CakePhase.z_external, indexed_state=True)
-
-        # if conc_upstream.ndim == 1:     # also for saturation : Daniel
-        #     z_dim = self.z_centers * self.cake_height
-        #     conc_liq = self.Liquid_1.mass_conc  # Lets check how the mass conc is calculated: Daniel
-        #     conc_init = np.tile(conc_liq, (self.num_nodes, 1))
-        # elif conc_upstream.ndim == 2:
-        #     z_dim = self.z_centers * self.cake_height
-        #     interp = SplineInterpolation(self.CakePhase.z_external, conc_upstream)
-        #     conc_init = interp.evalSpline(z_dim)
-
-        self.conc_mean_init = np.zeros_like(conc_init)
-        for i in range(len(self.Liquid_1.name_species)):
-            self.conc_mean_init[:,i] = trapezoidal_rule(z_dim, conc_init[:,i]) / \
-            self.cake_height
-
-        conc_star_init = (conc_init - self.conc_mean_init) / \
-            (self.rho_j - self.conc_mean_init)
-
-        y_zero = np.column_stack((sat_red_init, conc_star_init)).ravel()
-
-        model = Explicit_Problem(self.unit_model, y0=y_zero, t0=0)
-
-        # Solve model
-        model.name = 'Deliquoring PDE'
-        sim = CVode(model)
-        sim.linear_solver = 'SPGMR'
-
-        self.theta_conv = k_perm*p_thresh / \
-            self.visc_liq/self.cake_height**2/epsilon/(1 - s_inf)
-
-        t_final = runtime * self.theta_conv
-
-        theta, states = sim.simulate(t_final)
-
-        if not verbose:
-          sim.verbosity = 50
-
-        self.rho_s = rho_s
-        self.retrieve_results(theta, states)
-
-        return theta, states
-
-    def flatten_states(self):
-        pass
-
-    def retrieve_results(self, theta, states):
-        num_species = self.Liquid_1.num_species
-        s_red = states[:, ::num_species + 1]
-        satProf = s_red * (1 - self.sat_inf) + self.sat_inf
-
-        conc_diff = self.rho_j - self.conc_mean_init
-
-        concPerSpecies = []
-        mass_j = []
-        mass_bar_j = []
-
-        porosity = self.CakePhase.porosity
-
-        for ind in range(num_species):
-            conc_sp = states[:, (ind + 1)::(num_species + 1)]
-
-            conc_sp = conc_sp * conc_diff[:,ind] + self.conc_mean_init[:,ind]
-            mass_sp = porosity * satProf * conc_sp
-            massbar = porosity * satProf * conc_sp / \
-                ((1 - porosity)*self.rho_s + porosity*satProf*self.rho_j[ind])
-
-            concPerSpecies.append(conc_sp)
-            mass_j.append(mass_sp)
-            mass_bar_j.append(massbar)
-
-        timeProf = theta / self.theta_conv
-
-        self.timeProf = timeProf
-        self.satProf = satProf
-
-        self.mean_sat = trapezoidal_rule(self.z_centers, s_red.T) * \
-            (1 - self.sat_inf) + self.sat_inf
-
-        concPerVolElement = np.split(states, self.num_nodes, axis=1)
-        concPerVolElement = [
-            array[:, 1:] * conc_diff[ind] + self.conc_mean_init[ind]
-            for ind, array in enumerate(concPerVolElement)]
-
-        self.concPerSpecies = concPerSpecies
-        self.massCompPerCakeUnitVolume = mass_j
-        self.massjPerMassCake = mass_bar_j
-        self.concPerVolElement = concPerVolElement
-
-        last_state = []
-        for array in self.concPerSpecies:
-            last_state.append(array[-1])
-
-        self.mass_conc_T = np.array(last_state).transpose()
-
-        self.Liquid_1.updatePhase(mass_conc=self.mass_conc_T)
-
-
-        liquid_out = copy.deepcopy(self.Liquid_1)
-        solid_out = copy.deepcopy(self.Solid_1)
-
-        self.Outlet = self.CakePhase
-        self.CakePhase.saturation = self.satProf[-1]
-        self.CakePhase.z_external = self.z_centers
-        self.Outlet.Phases = (liquid_out, solid_out)
-        self.outputs = states
-
-    def plot_profiles(self, fig_size=None, mean_sat=True,
-                      time=None, z_star=None, jump=20, pick_comp=None):
-        """
-
-        Parameters
-        ----------
-        fig_size : tuple (optional, default = None)
-            Size of the figure to be populated.
-        mean_sat : bool (optional, default = True)
-            Boolean value indicating whether the 
-            averaged saturation value is plotted over the time.
-        time : float (optional, default = None)
-            Integer value indicating the time in which 
-            axial saturation value is calculated.
-        z_star : float (optional, default = None)
-            The axial coordinate of cake of interest to be calculated.
-        jump : int (optional, default = 20)
-            The number of sample to be skipped on the plot.
-        pick_comp : list (optional, default = None)
-            List contains the index of compounds of interest 
-            in the liquid phase to be calculated.
-
-        """
-        fig, axis = plt.subplots(2, 1, figsize=fig_size, sharex=True)
-        
-        if pick_comp is None:
-            pick_comp = np.arange(len(self.Liquid_1.name_species))
-
-        if mean_sat:
-            axis[0].plot(self.timeProf, self.mean_sat)
-            axis[0].set_xlabel('time (s)')
-            axis[0].set_ylabel(r'$\bar{S}$')
-
-            # axis[1].plot()
-
-        elif time is None and z_star is None:
-            # Saturation
-            sat_plot = self.satProf.T[:, ::jump]
-            num_lines = sat_plot.shape[1]
-            axis[0].plot(self.z_centers, sat_plot)
-
-            scale = np.linspace(0, 1, num_lines)
-            colors = plt.cm.YlGnBu(scale)
-
-            [line.set_color(color) for line, color in zip(axis[0].lines, colors)]
-
-            axis[0].set_ylabel('$S$')
-
-            # Concentration
-            my_colors = plt.rcParams['axes.prop_cycle']()
-            alphas = np.linspace(0.1, 1, num_lines)
-            for ind in pick_comp:
-                conc = self.concPerSpecies[ind]
-                color = next(my_colors)
-                axis[1].plot(self.z_centers, conc[::jump].T, **color)
-
-                [line.set_alpha(alphas[idx])
-                 for idx, line in enumerate(axis[1].lines[-num_lines:])]
-
-                axis[1].lines[-1].set_label(self.Liquid_1.name_species[ind])
-
-            axis[1].legend(loc='best')
-            axis[1].set_ylabel('$C$ $(\mathregular{kg \ m^{-3}})$')
-            axis[1].set_xlabel('$z/L$')
-
-        elif time is not None:
-
-            idx_time = np.argmin(abs(self.timeProf - time))
-            profiles = [self.concPerSpecies[ind][idx_time]
-                        for ind in range(self.Liquid_1.num_species)]
-
-            axis[1].plot(self.z_centers, np.column_stack(profiles))
-
-            axis[1].legend(self.Liquid_1.name_species, loc='best')
-
-            axis[1].set_xlabel('$z/L$')
-            axis[1].set_ylabel('$C_j$ ($\mathregular{kg \ m^{-3}}$)')
-            axis[1].text(1, 1.04, '$t = %.1f$ s' % self.timeProf[idx_time],
-                      ha='right', transform=axis[1].transAxes)
-
-        elif z_star is not None:
-            idx_z = np.argmin(abs(self.z_centers - z_star))
-            profiles = self.concPerVolElement[idx_z]
-
-            axis[1].plot(self.timeProf, profiles)
-            axis[1].set_xlabel('time (s)')
-            axis[1].set_ylabel('$C_j$ ($\mathregular{kg \ m^{-3}}$)')
-            axis[1].text(1, 1.04, '$z^* = %.1f$' % self.z_centers[idx_z],
-                         ha='right', transform=axis.transAxes)
-
-        for ax in axis:
-            ax.xaxis.set_minor_locator(AutoMinorLocator(2))
-            ax.yaxis.set_minor_locator(AutoMinorLocator(2))
-
-        return fig, axis
-
-    def animate_unit(self, filename=None, title=None, pick_idx=None,
-                     step_data=2, fps=5):
-        if self.timeProf is None:
-            raise RuntimeError
-
-        if pick_idx is None:
-            pick_idx = np.arange(self.Liquid_1.num_species)
-            names = self.name_species
-        else:
-            pick_idx = pick_idx
-            names = [self.name_species[ind] for ind in pick_idx]
-
-        fig_anim, (ax_anim, ax_sat) = plt.subplots(2, 1, figsize=(4, 5))
-        ax_anim.set_xlim(0, self.z_grid.max())
-        fig_anim.suptitle(title)
-
-        fig_anim.subplots_adjust(left=0, bottom=0, right=1, top=1,
-                                 wspace=None, hspace=None)
-
-        conc_min = np.vstack(self.concPerVolElement)[:, pick_idx].min()
-        conc_max = np.vstack(self.concPerVolElement)[:, pick_idx].max()
-
-        conc_diff = conc_max - conc_min
-
-        ax_anim.set_ylim(conc_min - 0.03*conc_diff, conc_max + conc_diff*0.03)
-
-        ax_anim.set_xlabel('$z/L$')
-        ax_anim.set_ylabel('$C_j$ (mol/L)')
-
-        sat = self.satProf
-        sat_diff = sat.max() - sat.min()
-        ax_sat.set_xlim(0, self.z_grid.max())
-        ax_sat.set_ylim(sat.min() - sat_diff*0.03, sat.max() + sat_diff*0.03)
-
-        ax_sat.set_xlabel('$z/L$')
-        ax_sat.set_ylabel('$S$')
-
-        def func_data(ind):
-            conc_species = []
-            for comp in pick_idx:
-                conc_species.append(self.concPerSpecies[comp][ind])
-
-            conc_species = np.column_stack(conc_species)
-            return conc_species
-
-        lines_conc = ax_anim.plot(self.z_centers, func_data(0))
-        line_temp, = ax_sat.plot(self.z_centers, sat[0])
-
-        time_tag = ax_anim.text(
-            1, 1.04, '$time = {:.2f}$ s'.format(self.timeProf[0]),
-            horizontalalignment='right',
-            transform=ax_anim.transAxes)
-
-        def func_anim(ind):
-            f_vals = func_data(ind)
-            for comp, line in enumerate(lines_conc):
-                line.set_ydata(f_vals[:, comp])
-                line.set_label(names[comp])
-
-            line_temp.set_ydata(sat[ind])
-
-            ax_anim.legend()
-            fig_anim.tight_layout()
-
-            time_tag.set_text('$t = {:.2f}$ s'.format(self.timeProf[ind]))
-
-        frames = np.arange(0, len(self.timeProf), step_data)
-        animation = FuncAnimation(fig_anim, func_anim, frames=frames,
-                                  repeat=True)
-
-        writer = FFMpegWriter(fps=fps, metadata=dict(artist='Me'),
-                              bitrate=-1)
-
-        suff = '.mp4'
-
-        animation.save(filename + suff, writer=writer)
-
-        return animation, fig_anim, (ax_anim, ax_sat)
-
-
-class Filter:
-    def __init__(self, station_diam, alpha=None, resist_medium=1e9,
-                 log_params=False):
-        
-        """
-        
-        Parameters
-        ----------
-        
-        station_diam : float 
-            Diameter of the filter's cross section [m]
-        alpha : float
-            Specific cake resistance of filter cake. [m kg**-1] 
-        resist_medium : float (optional, default=1e9)
-            Mesh resistance in filter. [m**-1]
-        log_params : bool (optional, default = False)
-            If true, alpha and resist_medium keyword should be 
-            provided in logarithmic scale.
-        
-        """
-        self._Phases = None
-        self.material_from_upstream = False
-
-        self.r_medium = resist_medium
-        self.station_diam = station_diam
-        self.area_filt = station_diam**2 * np.pi/4  # [m^2]
-
-        self.nomenclature()
-
-        self.oper_mode = 'Batch'
-        self.is_continuous = False
-
-        self.alpha = alpha
-
-        self.log_params = log_params
-
-        self.elapsed_time = 0
-
-        self.name_params = ['alpha', 'Rm']
-        self.mask_params = [True, True]
-        self.states_uo = ['mass_filtrate', 'mass_retained']
-
-        self.deltaP = None
-        self.outputs = None
-
-    @property
-    def Phases(self):
-        return self._Phases
-
-    @Phases.setter
-    def Phases(self, phases):
-        if isinstance(phases, (list, tuple)):
-            self._Phases = phases
-
-            self.SlurryPhase = Slurry()
-            self.SlurryPhase.Phases = list(phases)
-        elif phases.__class__.__name__ == 'Slurry':
-            self.SlurryPhase = phases
-            self._Phases = phases.Phases
-        else:
-            raise RuntimeError('Please provide a list or tuple of phases '
-                               'objects')
-        classify_phases(self)  # Enumerate phases: Liquid_1,..., Solid_1, ...
-
-        epsilon = self.Solid_1.getPorosity(diam_filter=self.station_diam)
-        dens_sol = self.Solid_1.getDensity()
-        if self.alpha is None:
-            self.alpha = get_alpha(self.Solid_1, sphericity=1,
-                                   porosity=epsilon,
-                                   rho_sol=dens_sol)
-
-        self.params = (self.alpha, self.r_medium)
-        if self.log_params:
-            self.params = np.log(self.params)
-
-        # self.__original_phase__ = copy.deepcopy(self.Liquid_1.__dict__)
-        # self.__original_phase__ = copy.deepcopy(self.Liquid_1)
-
-        self.states_di = {
-            'mass_filtrate': {'dim': 1, 'units': 'kg', 'type': 'diff'},
-            'mass_liquid': {'dim': 1, 'units': 'kg', 'type': 'diff'},
-            }
-
-        self.fstates_di = {
-            'mass_cake_dry': {'dim': 1, 'units': 'kg', 'type': 'alg'},
-            'mass_cake_wet': {'dim': 1, 'units': 'kg', 'type': 'alg'}
-
-            }
-
-        self.name_states = list(self.states_di.keys())
-        self.dim_states = [a['dim'] for a in self.states_di.values()]
-
-    def nomenclature(self):
-        self.names_states_in = ['mass', 'temp', 'mass_frac', 'total_distrib']
-        self.names_states_out = self.names_states_in
-
-    def get_inputs(self):
-        self.Inlet
-
-    def unit_model(self, time, states, sw):
-        if self.oper_mode == 'Batch':
-            mass_liquid = states
-            material_balance = self.material_balance(time, mass_liquid,
-                                                     self.deltaP)
-
-        # print(material_balance)
-        # print(time)
-        # print(mass_liquid)
-
-        return material_balance
-
-    def material_balance(self, time, masses, dP):
-        mass_filtr, mass_up = masses
-        rho, visc, tens, rho_s = self.physical_props
-        c_solids = self.c_solids
-
-        alpha, resist = self.params
-
-        cake_term = alpha * c_solids * mass_filtr / (self.area_filt * rho)**2
-        filt_term = resist / (self.area_filt * rho)
-
-        deriv = dP / visc / (cake_term + filt_term)
-
-        dmass_dt = [deriv, -deriv]
-
-        return dmass_dt
-
-    def __state_event(self, time, states, switch):
-        events = []
-        if switch[0]:
-            event_mass = self.mass_crit - states[0]
-            events.append(event_mass)
-
-        return np.array(events)
-
-    def __handle_event(self, solver, event_info):
-        state_event = event_info[0]
-
-        if state_event:
-            raise TerminateSimulation
-
-    def reset(self):
-        self.elapsed_time = 0
-        if self.log_params:
-            self.params = np.log(self.params)
-
-    def solve_unit(self, runtime=None, time_grid=None, deltaP=1e5,
-                   slurry_div=1, verbose=True, model_params=None,
-                   sundials_opts=None):
-
-        # Filtration parameters (constant)
-        self.deltaP = deltaP
-
-        epsilon = self.Solid_1.getPorosity(diam_filter=self.station_diam)
-        dens_sol = self.Solid_1.getDensity()
-
-        if model_params is not None:
-            self.params = model_params
-
-        if callable(self.alpha):
-            self.alpha = self.alpha(deltaP)
-
-        if self.log_params:
-            self.params = np.exp(self.params)
-
-        solid_conc = self.SlurryPhase.getSolidsConcentr()
-        solid_conc = max(0, solid_conc)
-
-        # Initial state
-        vol_slurry = self.SlurryPhase.vol_slurry / slurry_div
-        frac_liq = self.SlurryPhase.getFractions()[0]
-
-        vol_liq_cake = vol_slurry * solid_conc/dens_sol * epsilon/(1 - epsilon)
-        vol_liq_slur = vol_slurry * frac_liq
-
-        vol_filtrate = vol_liq_slur - vol_liq_cake
-
-        self.c_solids = vol_slurry * solid_conc / vol_filtrate
-
-        # Physical properties
-        dens_liq = self.Liquid_1.getDensity()
-        visc_liq = self.Liquid_1.getViscosityMix()
-        surf_liq = self.Liquid_1.getSurfTension()
-
-        self.physical_props = [dens_liq, visc_liq, surf_liq, dens_sol]
-        self.mass_crit = vol_filtrate * dens_liq
-
-        # Initial values
-        mass_filtr_init = 0
-        mass_up_init = vol_liq_slur * dens_liq
-
-        mass_init = [mass_filtr_init, mass_up_init]
-
-        # Solve ODE
-        problem = Explicit_Problem(self.unit_model, y0=mass_init, t0=0,
-                                   sw0=[True])
-
-        # State event
-        if model_params is None:
-            problem.state_events = self.__state_event
-            problem.handle_event = self.__handle_event
-
-        solver = CVode(problem)
-
-        if not verbose:
-            solver.verbosity = 50
-
-        if sundials_opts is not None:
-            for name, val in sundials_opts.items():
-                setattr(solver, name, val)
-
-                if name == 'time_limit':
-                    solver.report_continuously = True
-
-        if time_grid is not None:
-            final_time = time_grid[-1] + self.elapsed_time
-            time_grid += self.elapsed_time
-
-        elif runtime is None:
-            final_time = 1e10
-
-        else:
-            final_time = runtime + self.elapsed_time
-
-        time, states = solver.simulate(final_time, ncp_list=time_grid)
-
-        # Additional model equations
-        self.time_filt = visc_liq/self.deltaP * (
-            self.alpha*self.c_solids/2 * (vol_filtrate/self.area_filt)**2 +
-            self.r_medium * (vol_filtrate/self.area_filt))
-        # self.time_filt = visc_liq * self.alpha * vol_filtrate * solid_conc\
-        #     / (2 * self.area_filt**2 * self.deltaP)\
-        #     + visc_liq * self.r_medium * vol_filtrate/ (self.area_filt * self.deltaP)
-        self.retrieve_results(time, states, dens_liq, dens_sol, epsilon)
-
-        return time, states
-
-    def retrieve_results(self, time, states, dens_liq, dens_sol, epsilon):
-        self.timeProf = np.array(time)
-        self.massProf = states
-
-        dp = unpack_states(states, self.dim_states, self.name_states)
-        dp['time'] = np.asarray(time)
-
-        cake_dry = self.c_solids * states[:, 0] / dens_liq
-        cake_wet = cake_dry * (1 + epsilon/(1 - epsilon) * dens_liq/dens_sol)
-
-        dp['mass_cake_dry'] = cake_dry
-        dp['mass_cake_wet'] = cake_wet
-
-        self.result = DynamicResult(self.states_di, self.fstates_di, **dp)
-
-        solid_cake = copy.deepcopy(self.Solid_1)
-        solid_cake.updatePhase(mass=cake_dry[-1], distrib=self.Solid_1.distrib)
-
-        liquid_cake = copy.deepcopy(self.Liquid_1)
-        liquid_cake.updatePhase(mass=self.massProf[-1, 1])  # TODO: the other outlet
-
-        self.Outlet = Cake()
-        self.Outlet.Phases = (liquid_cake, solid_cake)
-
-        self.outputs = np.concatenate(([states[-1, 1], self.Liquid_1.temp],
-                                       self.Liquid_1.mass_frac,
-                                       self.Solid_1.distrib))
-
-        self.outputs = np.atleast_2d(self.outputs)
-
-        self.elapsed_time += time[-1]
-
-    def flatten_states(self):
-        pass
-
-    def paramest_wrapper(self, params, time_vals, modify_phase=None,
-                         modify_controls=None):
-
-        self.reset()
-
-        deltaP = self.deltaP
-        time, states = self.solve_unit(time_grid=time_vals, deltaP=deltaP,
-                                       model_params=params, verbose=False)
-
-        return states[:, 0]
-
-<<<<<<< HEAD
-    def plot_profiles(self, time_div=1, black_white=False, **fig_kwargs):
-=======
-    def plot_profiles(self, fig_size=None, time_div=1, black_white=False):
-        
-        """
-        
-        Parameters
-        ----------
-        
-        fig_size : tuple (optional, default = None)
-            Size of the figure to be populated.
-        time_div : float (optional, default = 1)
-            The float value used to scale time value in 
-            plotting by dividing the simulated time.
-        black_white : bool (optional, default = False)
-            Boolean value indicating whether the figure 
-            is presented in black and white style.
-            
-        """
-            
->>>>>>> a5e81d4b
-        mass_filtr, mass_up = self.massProf.T
-        time_plot = self.timeProf / time_div
-
-        fig, ax = plt.subplots(1, 2, **fig_kwargs, sharex=True)
-
-        # Liquid mass
-        if black_white:
-            ax[0].plot(time_plot, mass_filtr, time_plot, mass_up, '--',
-                       color='k')
-            ax[1].plot(time_plot, self.cake_dry, time_plot, self.cake_wet,
-                       '--', color='k')
-        else:
-            ax[0].plot(time_plot, mass_filtr, time_plot, mass_up, '--')
-            ax[1].plot(time_plot, self.result.mass_cake_dry,
-                       time_plot, self.result.mass_cake_wet,
-                       '--')
-
-        ax[0].set_ylabel('mass liquid (kg)')
-        ax[0].legend(('filtrate', 'hold-up'))
-
-        # Cake
-        ax[1].set_ylabel('mass cake (kg)')
-        ax[1].legend(('dry cake', 'wet cake'), loc='best')
-
-        for axis in ax:
-            axis.spines['top'].set_visible(False)
-            axis.spines['right'].set_visible(False)
-
-            axis.xaxis.set_minor_locator(AutoMinorLocator(2))
-            axis.yaxis.set_minor_locator(AutoMinorLocator(2))
-
-        if time_div == 1:
-            ax[1].set_xlabel('time (s)')
-
-        return fig, ax
-
-
-class DisplacementWashing:
-    def __init__(self, solvent_idx, num_nodes, diam_unit=None,
-                 resist_medium=1e9, k_ads=0):
-        
-        """
-        
-        Parameters
-        ----------
-        
-        solvent_idx : int 
-            Integer value indicating the index of the compounds 
-            used as solvent. Index correpond to the coumpounds 
-            order in the physical properties .json file.
-        number_nodes : float
-            Number of apatial discretization of the cake along the axial 
-            coordinate.
-        diam_unit : float (optional, default=0.01)
-            Diameter of the dryer's cross section [m]
-        resist_medium : float (optional, default=2.22e9)
-            Mesh resistance of filter in dryer. [m**-1]
-        k_ads : float (optional, default = 0)
-            Equilibirum coefficient between main flow concentration 
-            and overall partical concentration.Used to calculate adsoprtion 
-            factor.The default value '0' means no adsorption occurs on the solid phase.
-            (Lapidus and Amundson, 1952)
-            
-        """
-        self.max_exp = np.log(np.finfo('d').max)
-        self.satur = 1
-        self.num_nodes = num_nodes
-
-        self.solvent_idx = solvent_idx
-        self.k_ads = k_ads
-        self.cross_area = np.pi / 4 * diam_unit**2
-        self.diam_unit = diam_unit
-
-        self.resist_medium = resist_medium
-
-        self._Phases = None
-        self._Inlet = None
-
-        self.oper_mode = 'Batch'
-        self.is_continuous = False
-
-        self.nomenclature()
-
-        self.outputs = None
-
-    @property
-    def Phases(self):
-        return self._Phases
-
-    @Phases.setter
-    def Phases(self, phases):
-        if isinstance(phases, (list, tuple)):
-            self._Phases = phases
-
-            self.CakePhase = Cake()
-            self.CakePhase.Phases = list(phases)
-        elif phases.__class__.__name__ == 'Cake':
-            self.CakePhase = phases
-            self._Phases = phases.Phases
-        else:
-            raise RuntimeError('Please provide a list or tuple of phases '
-                               'objects')
-
-        classify_phases(self)  # Enumerate phases: Liquid_1,..., Solid_1, ...
-
-        self.__original_phase__ = copy.deepcopy(self.Liquid_1.__dict__)
-
-    @property
-    def Inlet(self):
-        return self._Inlet
-
-    @Inlet.setter
-    def Inlet(self, inlet):
-        self._Inlet = inlet
-
-    def get_diffusivity(self, vel, diff_pure):
-        distr = self.Solid_1.distrib
-        size = self.Solid_1.x_distrib
-
-        re_sc = vel * np.dot(distr, size)/diff_pure
-        diff_ratio = np.ones_like(re_sc) * 1/np.sqrt(2)
-
-        for i in range(len(re_sc)):
-
-            if re_sc[i] > 1:
-                diff_ratio[i] += 55.5 * re_sc[i]**0.96
-
-        diff_eff = diff_ratio * diff_pure
-
-        return diff_eff
-
-    def nomenclature(self):
-        self.names_states_in = ['mass_conc', 'temp']
-        self.names_states_out = self.names_states_in
-
-    def material_balance(self, z_pos, time, vel, diff, lambd):
-
-        arg_one = 0.5 * np.sqrt(lambd*vel**2*np.einsum('i,j->ij', time,
-                                                       1/diff))
-        arg_two = 0.5 * np.sqrt(1/lambd) * np.einsum(
-            'i,j,k->ijk', z_pos, 1/np.sqrt(time), 1/np.sqrt(diff))
-        arg_exp = vel * np.einsum('i,j->ij', z_pos, 1/diff)
-
-        first = erfc(arg_one - arg_two)
-        second = np.exp(arg_exp) * erfc(arg_one + arg_two).transpose(1, 0, 2)
-
-        conc_star = 0.5 * (first - second.transpose(1, 0, 2))
-
-        return conc_star
-
-    def material_bce(self, z_pos, wash_ratio, vel, l_total, diff, lambd):
-        # z_pos = np.atleast_1d(z_pos)
-
-        root = np.sqrt(vel*l_total / diff)
-
-        z_adim = z_pos / l_total
-        lambd_wash = lambd * wash_ratio
-
-        arg_one = (z_adim - lambd_wash)/2/np.sqrt(lambd_wash)
-        arg_two = (z_adim + lambd_wash)/2/np.sqrt(lambd_wash)
-        exp_term = np.exp(vel * np.outer(z_pos, 1/diff))
-
-        conc_star = 1 - 0.5 * (
-            erfc(np.outer(arg_one, root)) +
-            exp_term * erfc(np.outer(arg_two, root))
-            )
-
-        return conc_star
-
-    def solve_unit(self, deltaP, wash_ratio=1, time_vals=None,
-                   dynamic=True, verbose=True):
-
-        # ---------- Physical properties
-        # Liquid
-        visc_liq_per_node = self.Liquid_1.getViscosity()
-        visc_liq = np.mean(visc_liq_per_node)
-        diff_pure = self.Liquid_1.getDiffusivityPure(wrt=self.solvent_idx)
-        epsilon = self.Solid_1.getPorosity(diam_filter=self.diam_unit)
-        lambd_ads = 1 / (1 - self.k_ads + self.k_ads/epsilon)
-
-        c_zero = self.CakePhase.Liquid_1.mass_conc
-
-        # Solid
-        epsilon = self.Solid_1.getPorosity(diam_filter=self.diam_unit)
-        dens_sol = self.Solid_1.getDensity()
-        alpha = self.CakePhase.alpha
-
-        # Cake
-        cake_height = self.CakePhase.cake_vol / self.cross_area  # m
-        vel_liq = deltaP / visc_liq / (alpha * dens_sol * cake_height *
-                                       (1 - epsilon) + self.resist_medium)
-        diff = self.get_diffusivity(vel_liq, diff_pure)
-
-        z_vals = np.linspace(0, cake_height, self.num_nodes)
-        c_zero = define_initial_state(state=c_zero, z_after=z_vals,
-                     z_before=self.CakePhase.z_external, indexed_state=True)
-        # if c_zero.ndim == 1:     # also for saturation : Daniel
-        #     c_zero = np.tile(c_zero, (self.num_nodes, 1))
-        # elif c_zero.ndim == 2:
-        #     interp = SplineInterpolation(self.CakePhase.z_external, c_zero)
-        #     c_zero = interp.evalSpline(z_vals)
-
-        # self.conc_mean_init = np.zeros_like(conc_init)
-        # for i in range(len(self.Liquid_1.name_species)):
-        #     self.conc_mean_init[:,i] = trapezoidal_rule(z_dim, conc_init[:,i]) / \
-        #     self.cake_height
-        # c_zero = self.Liquid_1.mass_conc
-
-        c_inlet = np.zeros(self.Liquid_1.num_species)
-        c_inlet[self.solvent_idx] = self.Liquid_1.rho_liq[self.solvent_idx]
-
-        # ---------- Solve
-        time_total = wash_ratio * cake_height / vel_liq
-
-
-
-        if time_vals is None:
-            time_vals = np.linspace(eps, time_total)
-        elif time_vals[-1] > time_total:
-            raise RuntimeError('Final time higher than total time')
-
-        self.num_z = len(z_vals)
-        self.num_t = len(time_vals)
-
-        if dynamic:
-            conc_adim = self.material_balance(z_vals, time_vals, vel_liq, diff,
-                                              lambd_ads)
-
-            conc_star = conc_adim[:, -1]
-        else:
-            conc_adim = self.material_bce(z_vals, wash_ratio, vel_liq,
-                                          cake_height, diff, lambd_ads)
-
-            conc_star = conc_adim
-
-        conc = conc_star * (c_zero - c_inlet) + c_inlet
-        conc_all = conc_adim * (c_zero - c_inlet) + c_inlet
-
-        # Average final concentration and material balance
-        integral = trapezoidal_rule(z_vals, conc_star)
-        c_cake = (c_zero - c_inlet) / cake_height * integral + c_inlet
-
-        sat_zero = self.satur
-
-        c_effl = (epsilon/wash_ratio * (sat_zero * c_zero - c_cake) + c_inlet) / \
-            (1 + epsilon/wash_ratio * (sat_zero - 1))
-
-        # if not verbose:
-        #   solver.verbosity = 50
-
-        self.retrieve_results(z_vals, time_vals, conc_all)
-        self.cake_height = cake_height
-        self.conc_cake = c_cake
-        self.conc_effl = c_effl
-
-        return conc, conc_star, c_cake, c_effl
-
-    def retrieve_results(self, z_coord, time_coord, conc):
-        self.zProf = z_coord
-        self.timeProf = time_coord
-        self.concProf = conc
-
-        if conc.ndim == 3:
-            concPerVolElem = []
-            for ind in range(self.num_z):
-                concPerVolElem.append(conc[ind])
-
-            concPerSpecies = []
-            for ind in range(self.num_t):
-                concPerSpecies.append(conc[:, ind])
-
-            self.concPerVolElem = concPerVolElem
-            self.concPerSpecies = concPerSpecies
-
-        self.CakePhase.mass_concentr = self.concPerSpecies[-1]  # TODO
-        self.CakePhase.z_external = self.zProf
-
-        last_state = self.concPerSpecies[-1]
-        self.Liquid_1.updatePhase(mass_conc=last_state)
-
-        liquid_out = copy.deepcopy(self.Liquid_1)
-        solid_out = copy.deepcopy(self.Solid_1)
-
-        self.Outlet = self.CakePhase
-        self.Outlet.Phases = (liquid_out, solid_out)
-        if conc.ndim == 3:
-            self.outputs = concPerVolElem[-1]
-
-    def flatten_states(self):
-        pass
-
-    def plot_profiles(self, fig_size=None, z_val=None, time=None,
-                      pick_idx=None):
-        
-        """
-        
-        Parameters
-        ----------
-        
-        fig_size : tuple (optional, default = None)
-            Size of the figure to be populated.
-        z_val : int (optional, default=None)
-            Integer value indicating the axial position of cake coordniate 
-            at which calculated washing outputs to be plotted.
-        time : int (optional, default=None)
-            Integer value indicating the time on which calculated washing 
-            outputs to be plotted.
-        pick_idx : tuple of lists (optional, default=None)
-            List of index of components to include in plotting.
-            Length of tuple is 2. Index 0 and 1 corresponds to index of compounds
-            in liquid phase and gas phase respectively. 
-            If None, all the existing components are plotted
-        
-        """
-        
-        fig, ax = plt.subplots(figsize=fig_size)
-
-        if pick_idx is None:
-            pick_idx = np.arange(self.Liquid_1.num_species)
-        else:
-            pick_idx = list(pick_idx)
-
-        if self.concProf.ndim == 2:
-            t_idx = np.argmin(abs(self.timeProf - time))
-            ax.plot(washer.z_grid, self.concProf)
-            ax.set_xlabel('$z$ (m)')
-            ax.text(1, 1.04, '$t = %.0f$ s' % self.timeProf[t_idx],
-                    ha='right', transform=ax.transAxes)
-        else:
-            if z_val is not None:
-                z_idx = np.argmin(abs(self.zProf - z_val))
-
-                ax.plot(self.t_grid, self.concPerVolElem[z_idx])
-                ax.set_xlabel('time (s)')
-                ax.text(1, 1.04, '$z = %.2e$ m' % self.zProf[z_idx],
-                        ha='right', transform=ax.transAxes)
-
-            if time is not None:
-                t_idx = np.argmin(abs(self.timeProf - time))
-                conc_plot = self.concPerSpecies[t_idx][:, pick_idx]
-
-                ax.plot(self.zProf, conc_plot)
-                ax.set_xlabel('$z$ (m)')
-                ax.text(1, 1.04, '$t = %.0f$ s' % self.timeProf[t_idx],
-                        ha='right', transform=ax.transAxes)
-
-        ax.set_ylabel('$C_i$ $(\mathregular{kg \ m^{-3}})$')
-
-        for ind in pick_idx:
-            ax.legend(self.Liquid_1.name_species[ind], loc='best')
-
-        ax.xaxis.set_minor_locator(AutoMinorLocator(2))
-        ax.yaxis.set_minor_locator(AutoMinorLocator(2))
-
-        return fig, ax
-
-
-if __name__ == '__main__':
-    plt.style.use(
-        '../../../publications/2021_CACE/source/cace_palatino.mplstyle')
-
-    case = 1
-    washer = DisplacementWashing()
-    wratio = 0.2
-
-    if case == 1:
-
-        concentr, cstar, conc_cake, conc_receiver = washer.solve_unit(
-            1.01325e5, wash_ratio=wratio, dynamic=False)
-
-        figw, axw = washer.plot_profiles(fig_size=(4, 2.8), time=100)
-                                         # z_val=0.05)
-
-        axw.text(0, 1.1, '$C_{0, A} = C_{0, B} = 2$,   '
-                 '$W = %.1f$, $C_{in, A} = C_{in, B} = 0$' % wratio,
-                 transform=axw.transAxes)
-
-    elif case == 2:  # Based on Lapidus and
-        length = 0.05  # m
-        vel = 0.001  # m/s
-        diff = np.array([1e-5, 1e-5]) * 1e-4**0  # m**2/s
-        time_total = wratio*length / vel
-
-        length = 50
-        vel = 400
-        diff = vel / np.array([1, 2, 10, 100])  # m**2/s
-        time_total = 2400 / vel
-        times = np.linspace(1e-6, time_total, 100)
-
-        z_vals = np.linspace(0, length, 50)
-
-        cstar = washer.material_balance(z_vals, times, vel, diff)
-        c_zero = 2
-        c_in = 0
-
-        conc_real = cstar * (c_zero - c_in) + c_in
-
-        figw, axw = plt.subplots(1, 2, figsize=(6, 2))
-
-        volume = vel * times * 1
-        axw[0].plot(volume, cstar[-1, :, :-1])
-
-        axw[0].set_xlabel(r'$t$')
-        axw[0].set_ylabel('$\dfrac{C - C_0}{C_{in} - C_0}$')
-
-        axw[1].plot(z_vals, conc_real[:, -1, :-1])
-        axw[1].set_xlabel('$z$')
-        axw[1].set_ylabel('$\dfrac{C - C_0}{C_{in} - C_0}$')
+# -*- coding: utf-8 -*-
+"""
+Created on Wed May 13 02:03:18 2020
+
+@author: huri
+"""
+
+import numpy as np
+from PharmaPy.Commons import trapezoidal_rule, series_erfc
+from PharmaPy.Phases import classify_phases
+from PharmaPy.MixedPhases import Slurry, Cake
+from PharmaPy.general_interpolation import define_initial_state
+
+from PharmaPy.Commons import unpack_states
+from PharmaPy.Results import DynamicResult
+
+import matplotlib.pyplot as plt
+from matplotlib.ticker import AutoMinorLocator
+from matplotlib.animation import FuncAnimation
+from matplotlib.animation import FFMpegWriter
+import copy
+
+from assimulo.solvers import CVode
+from assimulo.problem import Explicit_Problem
+from assimulo.exception import TerminateSimulation
+
+from scipy.special import erfc
+
+eps = np.finfo(float).eps * 1.1
+grav = 9.8  # m/s**2
+
+
+def high_resolution_fvm(f, boundary_cond, limiter_type='Van Leer'):
+
+    # Ghost cells -1, 0 and N + 1 (see LeVeque 2002, Chapter 9)
+    f_extrap = 2*f[-1] - f[-2]
+    f_aug = np.concatenate(([boundary_cond]*2, f, [f_extrap]))
+
+    f_diff = np.diff(f_aug, axis=0)
+
+    theta = (f_diff[:-1]) / (f_diff[1:] + eps)
+
+    if limiter_type == 'Van Leer':
+        limiter = (np.abs(theta) + theta) / (1 + np.abs(theta))
+    else:  # TODO: include more limiters
+        pass
+
+    fluxes = f_aug[1:-1] + 0.5 * f_diff[1:] * limiter
+
+    return fluxes
+
+
+def upwind_fvm(f, boundary_cond):
+    f_aug = np.concatenate(([boundary_cond], f))
+
+    return f_aug
+
+
+def get_alpha(solid_phase, porosity, sphericity, rho_sol, csd=None):
+    if csd is None:
+        csd = solid_phase.distrib
+
+    x_grid = solid_phase.x_distrib
+
+    alpha_x = 180 * (1 - porosity) / \
+        (porosity**3 * (x_grid*1e-6)**2 * rho_sol * sphericity**2)
+
+    numerator = trapezoidal_rule(x_grid, csd * alpha_x)
+    denominator = solid_phase.moments[0]
+
+    alpha = numerator / (denominator + eps)
+
+    return alpha
+
+
+def get_sat_inf(x_vec, csd, deltaP, porosity, height, mu_zero, props):
+    surf_tens, rho_liq = props
+
+    if isinstance(surf_tens, float) or isinstance(rho_liq, float):
+        capillary_number = porosity**3 * x_vec**2 * \
+            (rho_liq*grav*height + deltaP) / (1 - porosity)**2 / height / surf_tens
+    else:
+        capillary_number = np.outer(
+            porosity**3 * x_vec**2,
+            (rho_liq*grav*height + deltaP)/(1 - porosity)**2 / height / surf_tens
+            )
+
+    s_inf = 0.155 * (1 + 0.031*capillary_number**(-0.49))
+
+    s_inf = np.where(s_inf > 1, 1, s_inf)
+
+    integrand = s_inf.T * csd
+    s_inf = trapezoidal_rule(x_vec, integrand.T) / mu_zero
+
+    return s_inf
+
+
+class Carousel:
+
+    def __init__(self, Phases=None, num_chambers=None, cycle_time=None):
+        self._Phases = Phases
+        self.uo_instances = {}
+
+    def __CollectInstances(self):
+        for key, value in self.__dict__.items():
+            module = getattr(value, '__module__', None)
+            if module == 'SolidLiqSep':
+                self.uo_instances[key] = value
+
+
+class DeliquoringStep:
+    def __init__(self, num_nodes, diam_unit=0.01,
+                 resist_medium=1e9):
+        
+        """
+        
+        Parameters
+        ----------
+        number_nodes : float
+            Number of apatial discretization of the cake along the axial 
+            coordinate.
+        diam_unit : float (optional, default=0.01)
+            Diameter of the dryer's cross section [m]
+        resist_medium : float (optional, default=1e9)
+            Mesh resistance of filter in dryer. [m**-1]
+            
+        """
+
+        self.num_nodes = num_nodes
+        self.diam_unit = diam_unit
+        self.area_cross = np.pi/4 * diam_unit**2
+        self.resist_medium = resist_medium
+
+        # Phases output
+        self._Phases = None
+
+        self.nomenclature()
+        self.oper_mode = 'Batch'
+        self.is_continuous = False
+
+        self.outputs = None
+
+    @property
+    def Phases(self):
+        return self._Phases
+
+    @Phases.setter
+    def Phases(self, phases):
+        if isinstance(phases, (list, tuple)):
+            self._Phases = phases
+
+            self.CakePhase = Cake(self.num_nodes)
+            self.CakePhase.Phases = list(phases)
+        elif phases.__class__.__name__ == 'Cake':
+            self.CakePhase = phases
+            self._Phases = phases.Phases
+        else:
+            raise RuntimeError('Please provide a list or tuple of phases '
+                               'objects')
+
+        classify_phases(self)  # Enumerate phases: Liquid_1,..., Solid_1, ...
+
+        self.cake_height = self.CakePhase.cake_vol / self.area_cross
+
+        z_grid_red = np.linspace(0, 1, self.num_nodes + 1)
+        dz = z_grid_red[1] - z_grid_red[0]
+
+        z_centers = (z_grid_red[1:] + z_grid_red[:-1]) / 2
+
+        self.z_centers = z_centers
+        self.z_grid = z_grid_red
+        self.delta_z = np.diff(z_grid_red)
+
+        self.__original_phase__ = copy.deepcopy(self.Liquid_1.__dict__)
+
+    def nomenclature(self):
+        self.names_states_in = ['mass_conc', 'temp']
+        self.names_states_out = self.names_states_in
+
+    def unit_model(self, theta, states):
+        states_reord = states.reshape(-1, self.Liquid_1.num_species + 1)
+        sat_red = states_reord[:, 0]
+        mass_conc = states_reord[:, 1:]
+
+        model_eqns = self.material_balance(theta, sat_red, mass_conc)
+
+        return model_eqns
+
+    def material_balance(self, theta, sat_star, conc_star):
+        
+        """
+        
+        Calculate material balance for a non-dimensional version of the
+        governing equations. Based on Wakeman
+        
+        """
+
+        lambd = 5
+        sat_star = np.where(sat_star<0, eps, sat_star) #Changing the negative element for numerical issue
+
+        sat_aug = np.append(sat_star, sat_star[-1])
+        p_liq = (self.p_gas - self.p_thresh*sat_aug**(-1/lambd))/self.p_thresh
+
+        dpliq_dz = np.diff(p_liq)
+
+        k_rl = sat_star**3.4
+
+        q_liq = -k_rl * dpliq_dz  # Non-dimensional liquid flux
+
+        sinf = self.sat_inf
+        sat_fun = (1 - sinf) / (sat_star*(1 - sinf) + sinf)
+        advection_vel = q_liq * sat_fun
+
+        conc_bound = conc_star[0]  # dC/dt|_{z=0} = 0
+        # conc_bound = np.zeros(conc_star.shape[1])  # F_{1 - 1/2} = 0
+        # conc_bound = (np.zeros(conc_star.shape[1]) - self.conc_mean_init) / \
+        #     (self.rho_j - self.conc_mean_init)
+
+        flux_sat = upwind_fvm(q_liq, boundary_cond=0)
+        # flux_conc = upwind_fvm((advection_vel * conc_star.T).T,
+        #                         boundary_cond=conc_bound)
+        flux_conc = upwind_fvm(conc_star, boundary_cond=conc_bound)
+
+        numerical_fluxes = np.column_stack((flux_sat, flux_conc))
+
+        dstates_dtheta = -np.diff(numerical_fluxes, axis=0).T / self.delta_z
+        dstates_dtheta[1:] = dstates_dtheta[1:] * advection_vel
+
+        return dstates_dtheta.T.ravel()
+
+    def solve_unit(self, deltaP, runtime, p_atm=101325,
+                   verbose=True):
+
+        # Solid properties
+        csd = self.Solid_1.distrib * 1e6
+        diam_i = self.Solid_1.x_distrib * 1e-6  # um
+        mom_zero = self.Solid_1.moments[0]
+        alpha = self.CakePhase.alpha
+
+        # Irreducible saturation
+        epsilon = self.Solid_1.getPorosity()
+
+        rho_liq_per_node = self.Liquid_1.getDensity()
+        rho_liq = np.mean(rho_liq_per_node)
+        self.visc_liq_per_node = self.Liquid_1.getViscosity()
+        self.visc_liq = np.mean(self.visc_liq_per_node)
+        surf_tens_per_node = self.Liquid_1.getSurfTension()
+        surf_tens = np.mean(surf_tens_per_node)
+        s_inf = get_sat_inf(diam_i, csd, deltaP, epsilon, self.cake_height,
+                            mom_zero, (surf_tens, rho_liq))
+
+        self.sat_inf = s_inf
+
+        # Threshold pressure
+        p_thresh = 4.6 * (1 - epsilon) * surf_tens / epsilon / diam_i
+        p_thresh = trapezoidal_rule(diam_i, p_thresh*csd) / mom_zero
+
+        self.p_thresh = p_thresh
+
+        rho_s = self.Solid_1.getDensity()
+        k_perm = 1 / alpha / rho_s / (1 - epsilon)
+
+        # Gas pressure
+        deltaP_media = deltaP*self.resist_medium / \
+            (alpha*rho_s*self.cake_height*(1 - epsilon) + self.resist_medium)
+
+        pgas_out = p_atm + deltaP - deltaP_media
+
+        self.p_gas = np.linspace(pgas_out, p_atm, self.num_nodes + 1)
+
+        # ---------- Initial states
+        # Saturation # TODO: read from cake nodes
+        sat_initial = np.ones(self.num_nodes) * self.CakePhase.saturation[0]
+        sat_red_init = (sat_initial - s_inf) / (1 - s_inf)
+
+        # Concentration
+        self.rho_j = self.Liquid_1.getDensityPure()[0]
+        # self.rho_j = np.ones_like(self.rho_j)
+        conc_upstream = self.CakePhase.Liquid_1.mass_conc
+
+        z_dim = self.z_centers * self.cake_height
+        conc_init = define_initial_state(state=conc_upstream, z_after=z_dim,
+                     z_before=self.CakePhase.z_external, indexed_state=True)
+
+        # if conc_upstream.ndim == 1:     # also for saturation : Daniel
+        #     z_dim = self.z_centers * self.cake_height
+        #     conc_liq = self.Liquid_1.mass_conc  # Lets check how the mass conc is calculated: Daniel
+        #     conc_init = np.tile(conc_liq, (self.num_nodes, 1))
+        # elif conc_upstream.ndim == 2:
+        #     z_dim = self.z_centers * self.cake_height
+        #     interp = SplineInterpolation(self.CakePhase.z_external, conc_upstream)
+        #     conc_init = interp.evalSpline(z_dim)
+
+        self.conc_mean_init = np.zeros_like(conc_init)
+        for i in range(len(self.Liquid_1.name_species)):
+            self.conc_mean_init[:,i] = trapezoidal_rule(z_dim, conc_init[:,i]) / \
+            self.cake_height
+
+        conc_star_init = (conc_init - self.conc_mean_init) / \
+            (self.rho_j - self.conc_mean_init)
+
+        y_zero = np.column_stack((sat_red_init, conc_star_init)).ravel()
+
+        model = Explicit_Problem(self.unit_model, y0=y_zero, t0=0)
+
+        # Solve model
+        model.name = 'Deliquoring PDE'
+        sim = CVode(model)
+        sim.linear_solver = 'SPGMR'
+
+        self.theta_conv = k_perm*p_thresh / \
+            self.visc_liq/self.cake_height**2/epsilon/(1 - s_inf)
+
+        t_final = runtime * self.theta_conv
+
+        theta, states = sim.simulate(t_final)
+
+        if not verbose:
+          sim.verbosity = 50
+
+        self.rho_s = rho_s
+        self.retrieve_results(theta, states)
+
+        return theta, states
+
+    def flatten_states(self):
+        pass
+
+    def retrieve_results(self, theta, states):
+        num_species = self.Liquid_1.num_species
+        s_red = states[:, ::num_species + 1]
+        satProf = s_red * (1 - self.sat_inf) + self.sat_inf
+
+        conc_diff = self.rho_j - self.conc_mean_init
+
+        concPerSpecies = []
+        mass_j = []
+        mass_bar_j = []
+
+        porosity = self.CakePhase.porosity
+
+        for ind in range(num_species):
+            conc_sp = states[:, (ind + 1)::(num_species + 1)]
+
+            conc_sp = conc_sp * conc_diff[:,ind] + self.conc_mean_init[:,ind]
+            mass_sp = porosity * satProf * conc_sp
+            massbar = porosity * satProf * conc_sp / \
+                ((1 - porosity)*self.rho_s + porosity*satProf*self.rho_j[ind])
+
+            concPerSpecies.append(conc_sp)
+            mass_j.append(mass_sp)
+            mass_bar_j.append(massbar)
+
+        timeProf = theta / self.theta_conv
+
+        self.timeProf = timeProf
+        self.satProf = satProf
+
+        self.mean_sat = trapezoidal_rule(self.z_centers, s_red.T) * \
+            (1 - self.sat_inf) + self.sat_inf
+
+        concPerVolElement = np.split(states, self.num_nodes, axis=1)
+        concPerVolElement = [
+            array[:, 1:] * conc_diff[ind] + self.conc_mean_init[ind]
+            for ind, array in enumerate(concPerVolElement)]
+
+        self.concPerSpecies = concPerSpecies
+        self.massCompPerCakeUnitVolume = mass_j
+        self.massjPerMassCake = mass_bar_j
+        self.concPerVolElement = concPerVolElement
+
+        last_state = []
+        for array in self.concPerSpecies:
+            last_state.append(array[-1])
+
+        self.mass_conc_T = np.array(last_state).transpose()
+
+        self.Liquid_1.updatePhase(mass_conc=self.mass_conc_T)
+
+
+        liquid_out = copy.deepcopy(self.Liquid_1)
+        solid_out = copy.deepcopy(self.Solid_1)
+
+        self.Outlet = self.CakePhase
+        self.CakePhase.saturation = self.satProf[-1]
+        self.CakePhase.z_external = self.z_centers
+        self.Outlet.Phases = (liquid_out, solid_out)
+        self.outputs = states
+
+    def plot_profiles(self, fig_size=None, mean_sat=True,
+                      time=None, z_star=None, jump=20, pick_comp=None):
+        """
+
+        Parameters
+        ----------
+        fig_size : tuple (optional, default = None)
+            Size of the figure to be populated.
+        mean_sat : bool (optional, default = True)
+            Boolean value indicating whether the 
+            averaged saturation value is plotted over the time.
+        time : float (optional, default = None)
+            Integer value indicating the time in which 
+            axial saturation value is calculated.
+        z_star : float (optional, default = None)
+            The axial coordinate of cake of interest to be calculated.
+        jump : int (optional, default = 20)
+            The number of sample to be skipped on the plot.
+        pick_comp : list (optional, default = None)
+            List contains the index of compounds of interest 
+            in the liquid phase to be calculated.
+
+        """
+        fig, axis = plt.subplots(2, 1, figsize=fig_size, sharex=True)
+        
+        if pick_comp is None:
+            pick_comp = np.arange(len(self.Liquid_1.name_species))
+
+        if mean_sat:
+            axis[0].plot(self.timeProf, self.mean_sat)
+            axis[0].set_xlabel('time (s)')
+            axis[0].set_ylabel(r'$\bar{S}$')
+
+            # axis[1].plot()
+
+        elif time is None and z_star is None:
+            # Saturation
+            sat_plot = self.satProf.T[:, ::jump]
+            num_lines = sat_plot.shape[1]
+            axis[0].plot(self.z_centers, sat_plot)
+
+            scale = np.linspace(0, 1, num_lines)
+            colors = plt.cm.YlGnBu(scale)
+
+            [line.set_color(color) for line, color in zip(axis[0].lines, colors)]
+
+            axis[0].set_ylabel('$S$')
+
+            # Concentration
+            my_colors = plt.rcParams['axes.prop_cycle']()
+            alphas = np.linspace(0.1, 1, num_lines)
+            for ind in pick_comp:
+                conc = self.concPerSpecies[ind]
+                color = next(my_colors)
+                axis[1].plot(self.z_centers, conc[::jump].T, **color)
+
+                [line.set_alpha(alphas[idx])
+                 for idx, line in enumerate(axis[1].lines[-num_lines:])]
+
+                axis[1].lines[-1].set_label(self.Liquid_1.name_species[ind])
+
+            axis[1].legend(loc='best')
+            axis[1].set_ylabel('$C$ $(\mathregular{kg \ m^{-3}})$')
+            axis[1].set_xlabel('$z/L$')
+
+        elif time is not None:
+
+            idx_time = np.argmin(abs(self.timeProf - time))
+            profiles = [self.concPerSpecies[ind][idx_time]
+                        for ind in range(self.Liquid_1.num_species)]
+
+            axis[1].plot(self.z_centers, np.column_stack(profiles))
+
+            axis[1].legend(self.Liquid_1.name_species, loc='best')
+
+            axis[1].set_xlabel('$z/L$')
+            axis[1].set_ylabel('$C_j$ ($\mathregular{kg \ m^{-3}}$)')
+            axis[1].text(1, 1.04, '$t = %.1f$ s' % self.timeProf[idx_time],
+                      ha='right', transform=axis[1].transAxes)
+
+        elif z_star is not None:
+            idx_z = np.argmin(abs(self.z_centers - z_star))
+            profiles = self.concPerVolElement[idx_z]
+
+            axis[1].plot(self.timeProf, profiles)
+            axis[1].set_xlabel('time (s)')
+            axis[1].set_ylabel('$C_j$ ($\mathregular{kg \ m^{-3}}$)')
+            axis[1].text(1, 1.04, '$z^* = %.1f$' % self.z_centers[idx_z],
+                         ha='right', transform=axis.transAxes)
+
+        for ax in axis:
+            ax.xaxis.set_minor_locator(AutoMinorLocator(2))
+            ax.yaxis.set_minor_locator(AutoMinorLocator(2))
+
+        return fig, axis
+
+    def animate_unit(self, filename=None, title=None, pick_idx=None,
+                     step_data=2, fps=5):
+        if self.timeProf is None:
+            raise RuntimeError
+
+        if pick_idx is None:
+            pick_idx = np.arange(self.Liquid_1.num_species)
+            names = self.name_species
+        else:
+            pick_idx = pick_idx
+            names = [self.name_species[ind] for ind in pick_idx]
+
+        fig_anim, (ax_anim, ax_sat) = plt.subplots(2, 1, figsize=(4, 5))
+        ax_anim.set_xlim(0, self.z_grid.max())
+        fig_anim.suptitle(title)
+
+        fig_anim.subplots_adjust(left=0, bottom=0, right=1, top=1,
+                                 wspace=None, hspace=None)
+
+        conc_min = np.vstack(self.concPerVolElement)[:, pick_idx].min()
+        conc_max = np.vstack(self.concPerVolElement)[:, pick_idx].max()
+
+        conc_diff = conc_max - conc_min
+
+        ax_anim.set_ylim(conc_min - 0.03*conc_diff, conc_max + conc_diff*0.03)
+
+        ax_anim.set_xlabel('$z/L$')
+        ax_anim.set_ylabel('$C_j$ (mol/L)')
+
+        sat = self.satProf
+        sat_diff = sat.max() - sat.min()
+        ax_sat.set_xlim(0, self.z_grid.max())
+        ax_sat.set_ylim(sat.min() - sat_diff*0.03, sat.max() + sat_diff*0.03)
+
+        ax_sat.set_xlabel('$z/L$')
+        ax_sat.set_ylabel('$S$')
+
+        def func_data(ind):
+            conc_species = []
+            for comp in pick_idx:
+                conc_species.append(self.concPerSpecies[comp][ind])
+
+            conc_species = np.column_stack(conc_species)
+            return conc_species
+
+        lines_conc = ax_anim.plot(self.z_centers, func_data(0))
+        line_temp, = ax_sat.plot(self.z_centers, sat[0])
+
+        time_tag = ax_anim.text(
+            1, 1.04, '$time = {:.2f}$ s'.format(self.timeProf[0]),
+            horizontalalignment='right',
+            transform=ax_anim.transAxes)
+
+        def func_anim(ind):
+            f_vals = func_data(ind)
+            for comp, line in enumerate(lines_conc):
+                line.set_ydata(f_vals[:, comp])
+                line.set_label(names[comp])
+
+            line_temp.set_ydata(sat[ind])
+
+            ax_anim.legend()
+            fig_anim.tight_layout()
+
+            time_tag.set_text('$t = {:.2f}$ s'.format(self.timeProf[ind]))
+
+        frames = np.arange(0, len(self.timeProf), step_data)
+        animation = FuncAnimation(fig_anim, func_anim, frames=frames,
+                                  repeat=True)
+
+        writer = FFMpegWriter(fps=fps, metadata=dict(artist='Me'),
+                              bitrate=-1)
+
+        suff = '.mp4'
+
+        animation.save(filename + suff, writer=writer)
+
+        return animation, fig_anim, (ax_anim, ax_sat)
+
+
+class Filter:
+    def __init__(self, station_diam, alpha=None, resist_medium=1e9,
+                 log_params=False):
+        
+        """
+        
+        Parameters
+        ----------
+        
+        station_diam : float 
+            Diameter of the filter's cross section [m]
+        alpha : float
+            Specific cake resistance of filter cake. [m kg**-1] 
+        resist_medium : float (optional, default=1e9)
+            Mesh resistance in filter. [m**-1]
+        log_params : bool (optional, default = False)
+            If true, alpha and resist_medium keyword should be 
+            provided in logarithmic scale.
+        
+        """
+        self._Phases = None
+        self.material_from_upstream = False
+
+        self.r_medium = resist_medium
+        self.station_diam = station_diam
+        self.area_filt = station_diam**2 * np.pi/4  # [m^2]
+
+        self.nomenclature()
+
+        self.oper_mode = 'Batch'
+        self.is_continuous = False
+
+        self.alpha = alpha
+
+        self.log_params = log_params
+
+        self.elapsed_time = 0
+
+        self.name_params = ['alpha', 'Rm']
+        self.mask_params = [True, True]
+        self.states_uo = ['mass_filtrate', 'mass_retained']
+
+        self.deltaP = None
+        self.outputs = None
+
+    @property
+    def Phases(self):
+        return self._Phases
+
+    @Phases.setter
+    def Phases(self, phases):
+        if isinstance(phases, (list, tuple)):
+            self._Phases = phases
+
+            self.SlurryPhase = Slurry()
+            self.SlurryPhase.Phases = list(phases)
+        elif phases.__class__.__name__ == 'Slurry':
+            self.SlurryPhase = phases
+            self._Phases = phases.Phases
+        else:
+            raise RuntimeError('Please provide a list or tuple of phases '
+                               'objects')
+        classify_phases(self)  # Enumerate phases: Liquid_1,..., Solid_1, ...
+
+        epsilon = self.Solid_1.getPorosity(diam_filter=self.station_diam)
+        dens_sol = self.Solid_1.getDensity()
+        if self.alpha is None:
+            self.alpha = get_alpha(self.Solid_1, sphericity=1,
+                                   porosity=epsilon,
+                                   rho_sol=dens_sol)
+
+        self.params = (self.alpha, self.r_medium)
+        if self.log_params:
+            self.params = np.log(self.params)
+
+        # self.__original_phase__ = copy.deepcopy(self.Liquid_1.__dict__)
+        # self.__original_phase__ = copy.deepcopy(self.Liquid_1)
+
+        self.states_di = {
+            'mass_filtrate': {'dim': 1, 'units': 'kg', 'type': 'diff'},
+            'mass_liquid': {'dim': 1, 'units': 'kg', 'type': 'diff'},
+            }
+
+        self.fstates_di = {
+            'mass_cake_dry': {'dim': 1, 'units': 'kg', 'type': 'alg'},
+            'mass_cake_wet': {'dim': 1, 'units': 'kg', 'type': 'alg'}
+
+            }
+
+        self.name_states = list(self.states_di.keys())
+        self.dim_states = [a['dim'] for a in self.states_di.values()]
+
+    def nomenclature(self):
+        self.names_states_in = ['mass', 'temp', 'mass_frac', 'total_distrib']
+        self.names_states_out = self.names_states_in
+
+    def get_inputs(self):
+        self.Inlet
+
+    def unit_model(self, time, states, sw):
+        if self.oper_mode == 'Batch':
+            mass_liquid = states
+            material_balance = self.material_balance(time, mass_liquid,
+                                                     self.deltaP)
+
+        # print(material_balance)
+        # print(time)
+        # print(mass_liquid)
+
+        return material_balance
+
+    def material_balance(self, time, masses, dP):
+        mass_filtr, mass_up = masses
+        rho, visc, tens, rho_s = self.physical_props
+        c_solids = self.c_solids
+
+        alpha, resist = self.params
+
+        cake_term = alpha * c_solids * mass_filtr / (self.area_filt * rho)**2
+        filt_term = resist / (self.area_filt * rho)
+
+        deriv = dP / visc / (cake_term + filt_term)
+
+        dmass_dt = [deriv, -deriv]
+
+        return dmass_dt
+
+    def __state_event(self, time, states, switch):
+        events = []
+        if switch[0]:
+            event_mass = self.mass_crit - states[0]
+            events.append(event_mass)
+
+        return np.array(events)
+
+    def __handle_event(self, solver, event_info):
+        state_event = event_info[0]
+
+        if state_event:
+            raise TerminateSimulation
+
+    def reset(self):
+        self.elapsed_time = 0
+        if self.log_params:
+            self.params = np.log(self.params)
+
+    def solve_unit(self, runtime=None, time_grid=None, deltaP=1e5,
+                   slurry_div=1, verbose=True, model_params=None,
+                   sundials_opts=None):
+
+        # Filtration parameters (constant)
+        self.deltaP = deltaP
+
+        epsilon = self.Solid_1.getPorosity(diam_filter=self.station_diam)
+        dens_sol = self.Solid_1.getDensity()
+
+        if model_params is not None:
+            self.params = model_params
+
+        if callable(self.alpha):
+            self.alpha = self.alpha(deltaP)
+
+        if self.log_params:
+            self.params = np.exp(self.params)
+
+        solid_conc = self.SlurryPhase.getSolidsConcentr()
+        solid_conc = max(0, solid_conc)
+
+        # Initial state
+        vol_slurry = self.SlurryPhase.vol_slurry / slurry_div
+        frac_liq = self.SlurryPhase.getFractions()[0]
+
+        vol_liq_cake = vol_slurry * solid_conc/dens_sol * epsilon/(1 - epsilon)
+        vol_liq_slur = vol_slurry * frac_liq
+
+        vol_filtrate = vol_liq_slur - vol_liq_cake
+
+        self.c_solids = vol_slurry * solid_conc / vol_filtrate
+
+        # Physical properties
+        dens_liq = self.Liquid_1.getDensity()
+        visc_liq = self.Liquid_1.getViscosityMix()
+        surf_liq = self.Liquid_1.getSurfTension()
+
+        self.physical_props = [dens_liq, visc_liq, surf_liq, dens_sol]
+        self.mass_crit = vol_filtrate * dens_liq
+
+        # Initial values
+        mass_filtr_init = 0
+        mass_up_init = vol_liq_slur * dens_liq
+
+        mass_init = [mass_filtr_init, mass_up_init]
+
+        # Solve ODE
+        problem = Explicit_Problem(self.unit_model, y0=mass_init, t0=0,
+                                   sw0=[True])
+
+        # State event
+        if model_params is None:
+            problem.state_events = self.__state_event
+            problem.handle_event = self.__handle_event
+
+        solver = CVode(problem)
+
+        if not verbose:
+            solver.verbosity = 50
+
+        if sundials_opts is not None:
+            for name, val in sundials_opts.items():
+                setattr(solver, name, val)
+
+                if name == 'time_limit':
+                    solver.report_continuously = True
+
+        if time_grid is not None:
+            final_time = time_grid[-1] + self.elapsed_time
+            time_grid += self.elapsed_time
+
+        elif runtime is None:
+            final_time = 1e10
+
+        else:
+            final_time = runtime + self.elapsed_time
+
+        time, states = solver.simulate(final_time, ncp_list=time_grid)
+
+        # Additional model equations
+        self.time_filt = visc_liq/self.deltaP * (
+            self.alpha*self.c_solids/2 * (vol_filtrate/self.area_filt)**2 +
+            self.r_medium * (vol_filtrate/self.area_filt))
+        # self.time_filt = visc_liq * self.alpha * vol_filtrate * solid_conc\
+        #     / (2 * self.area_filt**2 * self.deltaP)\
+        #     + visc_liq * self.r_medium * vol_filtrate/ (self.area_filt * self.deltaP)
+        self.retrieve_results(time, states, dens_liq, dens_sol, epsilon)
+
+        return time, states
+
+    def retrieve_results(self, time, states, dens_liq, dens_sol, epsilon):
+        self.timeProf = np.array(time)
+        self.massProf = states
+
+        dp = unpack_states(states, self.dim_states, self.name_states)
+        dp['time'] = np.asarray(time)
+
+        cake_dry = self.c_solids * states[:, 0] / dens_liq
+        cake_wet = cake_dry * (1 + epsilon/(1 - epsilon) * dens_liq/dens_sol)
+
+        dp['mass_cake_dry'] = cake_dry
+        dp['mass_cake_wet'] = cake_wet
+
+        self.result = DynamicResult(self.states_di, self.fstates_di, **dp)
+
+        solid_cake = copy.deepcopy(self.Solid_1)
+        solid_cake.updatePhase(mass=cake_dry[-1], distrib=self.Solid_1.distrib)
+
+        liquid_cake = copy.deepcopy(self.Liquid_1)
+        liquid_cake.updatePhase(mass=self.massProf[-1, 1])  # TODO: the other outlet
+
+        self.Outlet = Cake()
+        self.Outlet.Phases = (liquid_cake, solid_cake)
+
+        self.outputs = np.concatenate(([states[-1, 1], self.Liquid_1.temp],
+                                       self.Liquid_1.mass_frac,
+                                       self.Solid_1.distrib))
+
+        self.outputs = np.atleast_2d(self.outputs)
+
+        self.elapsed_time += time[-1]
+
+    def flatten_states(self):
+        pass
+
+    def paramest_wrapper(self, params, time_vals, modify_phase=None,
+                         modify_controls=None):
+
+        self.reset()
+
+        deltaP = self.deltaP
+        time, states = self.solve_unit(time_grid=time_vals, deltaP=deltaP,
+                                       model_params=params, verbose=False)
+
+        return states[:, 0]
+
+    def plot_profiles(self, time_div=1, black_white=False, **fig_kwargs):
+        """
+        
+        Parameters
+        ----------
+        
+        fig_size : tuple (optional, default = None)
+            Size of the figure to be populated.
+        time_div : float (optional, default = 1)
+            The float value used to scale time value in 
+            plotting by dividing the simulated time.
+        black_white : bool (optional, default = False)
+            Boolean value indicating whether the figure 
+            is presented in black and white style.
+            
+        """
+            
+        mass_filtr, mass_up = self.massProf.T
+        time_plot = self.timeProf / time_div
+
+        fig, ax = plt.subplots(1, 2, **fig_kwargs, sharex=True)
+
+        # Liquid mass
+        if black_white:
+            ax[0].plot(time_plot, mass_filtr, time_plot, mass_up, '--',
+                       color='k')
+            ax[1].plot(time_plot, self.cake_dry, time_plot, self.cake_wet,
+                       '--', color='k')
+        else:
+            ax[0].plot(time_plot, mass_filtr, time_plot, mass_up, '--')
+            ax[1].plot(time_plot, self.result.mass_cake_dry,
+                       time_plot, self.result.mass_cake_wet,
+                       '--')
+
+        ax[0].set_ylabel('mass liquid (kg)')
+        ax[0].legend(('filtrate', 'hold-up'))
+
+        # Cake
+        ax[1].set_ylabel('mass cake (kg)')
+        ax[1].legend(('dry cake', 'wet cake'), loc='best')
+
+        for axis in ax:
+            axis.spines['top'].set_visible(False)
+            axis.spines['right'].set_visible(False)
+
+            axis.xaxis.set_minor_locator(AutoMinorLocator(2))
+            axis.yaxis.set_minor_locator(AutoMinorLocator(2))
+
+        if time_div == 1:
+            ax[1].set_xlabel('time (s)')
+
+        return fig, ax
+
+
+class DisplacementWashing:
+    def __init__(self, solvent_idx, num_nodes, diam_unit=None,
+                 resist_medium=1e9, k_ads=0):
+        
+        """
+        
+        Parameters
+        ----------
+        
+        solvent_idx : int 
+            Integer value indicating the index of the compounds 
+            used as solvent. Index correpond to the coumpounds 
+            order in the physical properties .json file.
+        number_nodes : float
+            Number of apatial discretization of the cake along the axial 
+            coordinate.
+        diam_unit : float (optional, default=0.01)
+            Diameter of the dryer's cross section [m]
+        resist_medium : float (optional, default=2.22e9)
+            Mesh resistance of filter in dryer. [m**-1]
+        k_ads : float (optional, default = 0)
+            Equilibirum coefficient between main flow concentration 
+            and overall partical concentration.Used to calculate adsoprtion 
+            factor.The default value '0' means no adsorption occurs on the solid phase.
+            (Lapidus and Amundson, 1952)
+            
+        """
+        self.max_exp = np.log(np.finfo('d').max)
+        self.satur = 1
+        self.num_nodes = num_nodes
+
+        self.solvent_idx = solvent_idx
+        self.k_ads = k_ads
+        self.cross_area = np.pi / 4 * diam_unit**2
+        self.diam_unit = diam_unit
+
+        self.resist_medium = resist_medium
+
+        self._Phases = None
+        self._Inlet = None
+
+        self.oper_mode = 'Batch'
+        self.is_continuous = False
+
+        self.nomenclature()
+
+        self.outputs = None
+
+    @property
+    def Phases(self):
+        return self._Phases
+
+    @Phases.setter
+    def Phases(self, phases):
+        if isinstance(phases, (list, tuple)):
+            self._Phases = phases
+
+            self.CakePhase = Cake()
+            self.CakePhase.Phases = list(phases)
+        elif phases.__class__.__name__ == 'Cake':
+            self.CakePhase = phases
+            self._Phases = phases.Phases
+        else:
+            raise RuntimeError('Please provide a list or tuple of phases '
+                               'objects')
+
+        classify_phases(self)  # Enumerate phases: Liquid_1,..., Solid_1, ...
+
+        self.__original_phase__ = copy.deepcopy(self.Liquid_1.__dict__)
+
+    @property
+    def Inlet(self):
+        return self._Inlet
+
+    @Inlet.setter
+    def Inlet(self, inlet):
+        self._Inlet = inlet
+
+    def get_diffusivity(self, vel, diff_pure):
+        distr = self.Solid_1.distrib
+        size = self.Solid_1.x_distrib
+
+        re_sc = vel * np.dot(distr, size)/diff_pure
+        diff_ratio = np.ones_like(re_sc) * 1/np.sqrt(2)
+
+        for i in range(len(re_sc)):
+
+            if re_sc[i] > 1:
+                diff_ratio[i] += 55.5 * re_sc[i]**0.96
+
+        diff_eff = diff_ratio * diff_pure
+
+        return diff_eff
+
+    def nomenclature(self):
+        self.names_states_in = ['mass_conc', 'temp']
+        self.names_states_out = self.names_states_in
+
+    def material_balance(self, z_pos, time, vel, diff, lambd):
+
+        arg_one = 0.5 * np.sqrt(lambd*vel**2*np.einsum('i,j->ij', time,
+                                                       1/diff))
+        arg_two = 0.5 * np.sqrt(1/lambd) * np.einsum(
+            'i,j,k->ijk', z_pos, 1/np.sqrt(time), 1/np.sqrt(diff))
+        arg_exp = vel * np.einsum('i,j->ij', z_pos, 1/diff)
+
+        first = erfc(arg_one - arg_two)
+        second = np.exp(arg_exp) * erfc(arg_one + arg_two).transpose(1, 0, 2)
+
+        conc_star = 0.5 * (first - second.transpose(1, 0, 2))
+
+        return conc_star
+
+    def material_bce(self, z_pos, wash_ratio, vel, l_total, diff, lambd):
+        # z_pos = np.atleast_1d(z_pos)
+
+        root = np.sqrt(vel*l_total / diff)
+
+        z_adim = z_pos / l_total
+        lambd_wash = lambd * wash_ratio
+
+        arg_one = (z_adim - lambd_wash)/2/np.sqrt(lambd_wash)
+        arg_two = (z_adim + lambd_wash)/2/np.sqrt(lambd_wash)
+        exp_term = np.exp(vel * np.outer(z_pos, 1/diff))
+
+        conc_star = 1 - 0.5 * (
+            erfc(np.outer(arg_one, root)) +
+            exp_term * erfc(np.outer(arg_two, root))
+            )
+
+        return conc_star
+
+    def solve_unit(self, deltaP, wash_ratio=1, time_vals=None,
+                   dynamic=True, verbose=True):
+
+        # ---------- Physical properties
+        # Liquid
+        visc_liq_per_node = self.Liquid_1.getViscosity()
+        visc_liq = np.mean(visc_liq_per_node)
+        diff_pure = self.Liquid_1.getDiffusivityPure(wrt=self.solvent_idx)
+        epsilon = self.Solid_1.getPorosity(diam_filter=self.diam_unit)
+        lambd_ads = 1 / (1 - self.k_ads + self.k_ads/epsilon)
+
+        c_zero = self.CakePhase.Liquid_1.mass_conc
+
+        # Solid
+        epsilon = self.Solid_1.getPorosity(diam_filter=self.diam_unit)
+        dens_sol = self.Solid_1.getDensity()
+        alpha = self.CakePhase.alpha
+
+        # Cake
+        cake_height = self.CakePhase.cake_vol / self.cross_area  # m
+        vel_liq = deltaP / visc_liq / (alpha * dens_sol * cake_height *
+                                       (1 - epsilon) + self.resist_medium)
+        diff = self.get_diffusivity(vel_liq, diff_pure)
+
+        z_vals = np.linspace(0, cake_height, self.num_nodes)
+        c_zero = define_initial_state(state=c_zero, z_after=z_vals,
+                     z_before=self.CakePhase.z_external, indexed_state=True)
+        # if c_zero.ndim == 1:     # also for saturation : Daniel
+        #     c_zero = np.tile(c_zero, (self.num_nodes, 1))
+        # elif c_zero.ndim == 2:
+        #     interp = SplineInterpolation(self.CakePhase.z_external, c_zero)
+        #     c_zero = interp.evalSpline(z_vals)
+
+        # self.conc_mean_init = np.zeros_like(conc_init)
+        # for i in range(len(self.Liquid_1.name_species)):
+        #     self.conc_mean_init[:,i] = trapezoidal_rule(z_dim, conc_init[:,i]) / \
+        #     self.cake_height
+        # c_zero = self.Liquid_1.mass_conc
+
+        c_inlet = np.zeros(self.Liquid_1.num_species)
+        c_inlet[self.solvent_idx] = self.Liquid_1.rho_liq[self.solvent_idx]
+
+        # ---------- Solve
+        time_total = wash_ratio * cake_height / vel_liq
+
+
+
+        if time_vals is None:
+            time_vals = np.linspace(eps, time_total)
+        elif time_vals[-1] > time_total:
+            raise RuntimeError('Final time higher than total time')
+
+        self.num_z = len(z_vals)
+        self.num_t = len(time_vals)
+
+        if dynamic:
+            conc_adim = self.material_balance(z_vals, time_vals, vel_liq, diff,
+                                              lambd_ads)
+
+            conc_star = conc_adim[:, -1]
+        else:
+            conc_adim = self.material_bce(z_vals, wash_ratio, vel_liq,
+                                          cake_height, diff, lambd_ads)
+
+            conc_star = conc_adim
+
+        conc = conc_star * (c_zero - c_inlet) + c_inlet
+        conc_all = conc_adim * (c_zero - c_inlet) + c_inlet
+
+        # Average final concentration and material balance
+        integral = trapezoidal_rule(z_vals, conc_star)
+        c_cake = (c_zero - c_inlet) / cake_height * integral + c_inlet
+
+        sat_zero = self.satur
+
+        c_effl = (epsilon/wash_ratio * (sat_zero * c_zero - c_cake) + c_inlet) / \
+            (1 + epsilon/wash_ratio * (sat_zero - 1))
+
+        # if not verbose:
+        #   solver.verbosity = 50
+
+        self.retrieve_results(z_vals, time_vals, conc_all)
+        self.cake_height = cake_height
+        self.conc_cake = c_cake
+        self.conc_effl = c_effl
+
+        return conc, conc_star, c_cake, c_effl
+
+    def retrieve_results(self, z_coord, time_coord, conc):
+        self.zProf = z_coord
+        self.timeProf = time_coord
+        self.concProf = conc
+
+        if conc.ndim == 3:
+            concPerVolElem = []
+            for ind in range(self.num_z):
+                concPerVolElem.append(conc[ind])
+
+            concPerSpecies = []
+            for ind in range(self.num_t):
+                concPerSpecies.append(conc[:, ind])
+
+            self.concPerVolElem = concPerVolElem
+            self.concPerSpecies = concPerSpecies
+
+        self.CakePhase.mass_concentr = self.concPerSpecies[-1]  # TODO
+        self.CakePhase.z_external = self.zProf
+
+        last_state = self.concPerSpecies[-1]
+        self.Liquid_1.updatePhase(mass_conc=last_state)
+
+        liquid_out = copy.deepcopy(self.Liquid_1)
+        solid_out = copy.deepcopy(self.Solid_1)
+
+        self.Outlet = self.CakePhase
+        self.Outlet.Phases = (liquid_out, solid_out)
+        if conc.ndim == 3:
+            self.outputs = concPerVolElem[-1]
+
+    def flatten_states(self):
+        pass
+
+    def plot_profiles(self, fig_size=None, z_val=None, time=None,
+                      pick_idx=None):
+        
+        """
+        
+        Parameters
+        ----------
+        
+        fig_size : tuple (optional, default = None)
+            Size of the figure to be populated.
+        z_val : int (optional, default=None)
+            Integer value indicating the axial position of cake coordniate 
+            at which calculated washing outputs to be plotted.
+        time : int (optional, default=None)
+            Integer value indicating the time on which calculated washing 
+            outputs to be plotted.
+        pick_idx : tuple of lists (optional, default=None)
+            List of index of components to include in plotting.
+            Length of tuple is 2. Index 0 and 1 corresponds to index of compounds
+            in liquid phase and gas phase respectively. 
+            If None, all the existing components are plotted
+        
+        """
+        
+        fig, ax = plt.subplots(figsize=fig_size)
+
+        if pick_idx is None:
+            pick_idx = np.arange(self.Liquid_1.num_species)
+        else:
+            pick_idx = list(pick_idx)
+
+        if self.concProf.ndim == 2:
+            t_idx = np.argmin(abs(self.timeProf - time))
+            ax.plot(washer.z_grid, self.concProf)
+            ax.set_xlabel('$z$ (m)')
+            ax.text(1, 1.04, '$t = %.0f$ s' % self.timeProf[t_idx],
+                    ha='right', transform=ax.transAxes)
+        else:
+            if z_val is not None:
+                z_idx = np.argmin(abs(self.zProf - z_val))
+
+                ax.plot(self.t_grid, self.concPerVolElem[z_idx])
+                ax.set_xlabel('time (s)')
+                ax.text(1, 1.04, '$z = %.2e$ m' % self.zProf[z_idx],
+                        ha='right', transform=ax.transAxes)
+
+            if time is not None:
+                t_idx = np.argmin(abs(self.timeProf - time))
+                conc_plot = self.concPerSpecies[t_idx][:, pick_idx]
+
+                ax.plot(self.zProf, conc_plot)
+                ax.set_xlabel('$z$ (m)')
+                ax.text(1, 1.04, '$t = %.0f$ s' % self.timeProf[t_idx],
+                        ha='right', transform=ax.transAxes)
+
+        ax.set_ylabel('$C_i$ $(\mathregular{kg \ m^{-3}})$')
+
+        for ind in pick_idx:
+            ax.legend(self.Liquid_1.name_species[ind], loc='best')
+
+        ax.xaxis.set_minor_locator(AutoMinorLocator(2))
+        ax.yaxis.set_minor_locator(AutoMinorLocator(2))
+
+        return fig, ax
+
+
+if __name__ == '__main__':
+    plt.style.use(
+        '../../../publications/2021_CACE/source/cace_palatino.mplstyle')
+
+    case = 1
+    washer = DisplacementWashing()
+    wratio = 0.2
+
+    if case == 1:
+
+        concentr, cstar, conc_cake, conc_receiver = washer.solve_unit(
+            1.01325e5, wash_ratio=wratio, dynamic=False)
+
+        figw, axw = washer.plot_profiles(fig_size=(4, 2.8), time=100)
+                                         # z_val=0.05)
+
+        axw.text(0, 1.1, '$C_{0, A} = C_{0, B} = 2$,   '
+                 '$W = %.1f$, $C_{in, A} = C_{in, B} = 0$' % wratio,
+                 transform=axw.transAxes)
+
+    elif case == 2:  # Based on Lapidus and
+        length = 0.05  # m
+        vel = 0.001  # m/s
+        diff = np.array([1e-5, 1e-5]) * 1e-4**0  # m**2/s
+        time_total = wratio*length / vel
+
+        length = 50
+        vel = 400
+        diff = vel / np.array([1, 2, 10, 100])  # m**2/s
+        time_total = 2400 / vel
+        times = np.linspace(1e-6, time_total, 100)
+
+        z_vals = np.linspace(0, length, 50)
+
+        cstar = washer.material_balance(z_vals, times, vel, diff)
+        c_zero = 2
+        c_in = 0
+
+        conc_real = cstar * (c_zero - c_in) + c_in
+
+        figw, axw = plt.subplots(1, 2, figsize=(6, 2))
+
+        volume = vel * times * 1
+        axw[0].plot(volume, cstar[-1, :, :-1])
+
+        axw[0].set_xlabel(r'$t$')
+        axw[0].set_ylabel('$\dfrac{C - C_0}{C_{in} - C_0}$')
+
+        axw[1].plot(z_vals, conc_real[:, -1, :-1])
+        axw[1].set_xlabel('$z$')
+        axw[1].set_ylabel('$\dfrac{C - C_0}{C_{in} - C_0}$')