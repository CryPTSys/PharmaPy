# -*- coding: utf-8 -*-
"""
Created on Tue Jul 28 00:24:18 2020

@author: huri
"""
import numpy as np
import numpy.matlib
from assimulo.problem import Explicit_Problem
from assimulo.solvers import CVode
import matplotlib.pyplot as plt
import scipy
from scipy.interpolate import CubicSpline

from PharmaPy.Phases import classify_phases
from PharmaPy.MixedPhases import Cake
from PharmaPy.SolidLiquidSep import high_resolution_fvm, get_sat_inf, upwind_fvm
from PharmaPy.NameAnalysis import get_dict_states
from PharmaPy.Interpolation import SplineInterpolation
from PharmaPy.general_interpolation import define_initial_state
from PharmaPy.Commons import reorder_pde_outputs
# from pathlib import Path

eps = np.finfo(float).eps

gas_ct = 8.314


class Drying:
    def __init__(self, number_nodes, idx_supercrit, diam_unit=0.01,
                 resist_medium=2.22e9, eta_fun=None, mass_eta=False):
        """


        Parameters
        ----------
        number_nodes : TYPE
            DESCRIPTION.
        idx_supercrit : TYPE
            DESCRIPTION.
        diam_unit : TYPE, optional
            DESCRIPTION. The default is 0.01.
        resist_medium : TYPE, optional
            DESCRIPTION. The default is 2.22e9.
        eta_fun : TYPE, optional
            DESCRIPTION. The default is None.
        mass_eta : bool, optional
            If true, drying rate limiting factor is a function of mass fractional saturation value.
            The default is False.

        Returns
        -------
        None.

        """

        self.idx_supercrit = np.atleast_1d(idx_supercrit)

        self.num_nodes = number_nodes
        self.station_diameter = diam_unit
        self.area_cross = self.station_diameter**2 * np.pi/4
        self.resist_medium = resist_medium

        self.dP_media_vacuum = 3582.77
        self.T_ambient = 298

        # Transfer coefficients
        self.k_y = 1e-2  # mol/s/m**2 (Seader, Separation process)
        self.h_T_j = 30  # W/m**2/K
        self.h_T_j = 10  # W/m**2/K

        self.nomenclature()

        self._Phases = None
        self._Inlet = None

        # Limiting factor
        if eta_fun is None:
            eta_fun = lambda sat, mass_frac: 1

        self.eta_fun = eta_fun
        self.mass_eta = mass_eta
        self.oper_mode = 'Batch'
        self.is_continuous = False

    @property
    def Phases(self):
        return self._Phases

    @Phases.setter
    def Phases(self, phases):
        if phases.__class__.__name__ == 'Cake':
            self.CakePhase = phases
            if self._Phases is None:
                self._Phases = phases.Phases
            else:
                self._Phases += phases.Phases
        elif phases.__module__ == 'PharmaPy.Phases':
            if self._Phases is None:
                self._Phases = [phases]
            else:
                self._Phases.append(phases)
        else:
            raise RuntimeError('Please provide a list or tuple of phases '
                               'objects')

        if len(self._Phases) > 1:
            classify_phases(self)  # Enumerate phases: Liquid_1,..., Solid_1, ...
            self.cake_height = self.CakePhase.cake_vol / self.area_cross

    @property
    def Inlet(self):
        return self._Inlet

    @Inlet.setter
    def Inlet(self, inlet):
        self._Inlet = inlet

    def nomenclature(self):
        self.names_states_in = ['temp', 'mole_frac']
        self.names_states_out = self.names_states_in

        self.name_states = ['sat', 'y_gas', 'x_liq', 'temp_gas', 'temp_liq']

    def get_inputs(self, time):

        if self.Inlet.y_upstream is None or len(self.Inlet.y_upstream) == 1:
            input_dict = {'mole_frac': self.Inlet.mole_frac,
                          'temp': self.Inlet.temp}
        else:
            all_inputs = self.Inlet.InterpolateInputs(time)

            inputs = get_dict_states(self.names_upstream, self.num_concentr,
                                     0, all_inputs)

            input_dict = {}
            for name in self.names_states_in:
                input_dict[name] = inputs[self.bipartite[name]]

        return input_dict

    def get_drying_rate(self, x_liq, temp_cond, y_gas, p_gas):
        p_sat = self.Liquid_1.AntoineEquation(temp=temp_cond)

        gamma = self.Liquid_1.getActivityCoeff(mole_frac=x_liq)
        y_equil = (gamma * x_liq * p_sat[:, self.idx_volatiles]).T / p_gas

        y_volat = y_gas[:, self.idx_volatiles]
        dry_volatiles = self.k_y * self.a_V * (y_equil.T - y_volat)

        dry_rates = np.zeros_like(y_gas)
        dry_rates[:, self.idx_volatiles] = dry_volatiles

        return dry_rates

    def unit_model(self, time, states):
        '''
        state vector in the order: S|w_gas|w_liq|Tg|Ts
        '''

        num_comp = self.Liquid_1.num_species
        states_reord = states.reshape(-1, 3 + num_comp + self.num_volatiles)

        satur = states_reord[:, 0]
        y_gas = states_reord[:, 1:1 + num_comp]
        x_liq = states_reord[:, 1 + num_comp:
                             1 + num_comp + self.num_volatiles]
        temp_gas = states_reord[:, -2]
        temp_sol = states_reord[:, -1]

        # ---------- Darcy's equation
        visc_gas = self.Vapor_1.getViscosity(temp=temp_gas, mole_frac=y_gas)

        sat_red = (satur - self.s_inf) / (1 - self.s_inf)
        sat_red = np.maximum(0, sat_red)
        k_ra = (1 - sat_red)**2 * (1 - sat_red**1.4)
        vel_gas = self.k_perm * k_ra * self.dPg_dz / visc_gas

        # ---------- Drying rate term
        rho_gas = self.pres_gas / gas_ct / temp_gas  # mol/m**3

<<<<<<< HEAD
        dry_correction = 1e-3
        dry_rate = self.get_drying_rate(x_liq, temp_sol, y_gas, self.pres_gas)
=======
        # Dry correction
        if self.mass_eta:
            rho_liq = self.rho_liq
            sat_eta = satur * rho_liq / (satur*rho_liq + (1 - satur)*rho_gas)
            w_eta = x_liq
        else:
            sat_eta = satur
            w_eta = x_liq

        limiter_factor = self.eta_fun(sat_eta, w_eta)

        # Dry rate
        self.dry_rate = self.get_drying_rate(x_liq, temp_sol, y_gas, self.pres_gas)
        self.dry_rate *= limiter_factor[..., np.newaxis]
>>>>>>> 073c8eb0

        # ---------- Model equations
        inputs = self.get_inputs(time)

        material_eqns = self.material_balance(
            time, satur, temp_gas, temp_sol, y_gas, x_liq,
            vel_gas, rho_gas, self.dry_rate, inputs)

        energy_eqns = self.energy_balance(time, temp_gas, temp_sol,
                                          satur, y_gas, x_liq, vel_gas,
                                          rho_gas, self.dry_rate, inputs)

        # print(satur.min())

        model_eqns = np.column_stack(material_eqns + energy_eqns)

        return model_eqns.ravel()

    def material_balance(self, time, satur, temp_gas, temp_sol, y_gas, x_liq,
                         u_gas, dens_gas, dry_rate, inputs, return_terms=False):

        # ----- Reading inputs
        y_gas_inputs = inputs['mole_frac']

        # ----- Liquid phase
        dens_liq = self.rho_liq * 1000  # mol/m**3
        dsat_dt = -dry_rate.sum(axis=1) / dens_liq / self.porosity

        dxliq_dt = -1 / satur * \
            (dry_rate.T[self.idx_volatiles] / dens_liq / self.porosity +
             x_liq.T * dsat_dt)

        # ----- Gas phase
        # Convective term
        epsilon_gas = self.porosity * (1 - satur)

        # fluxes_yg = high_resolution_fvm(y_gas, boundary_cond=y_gas_inputs)
        fluxes_yg = upwind_fvm(y_gas, boundary_cond=y_gas_inputs)

        dygas_dz = np.diff(fluxes_yg, axis=0).T / self.dz

        # Transfer term
        transfer_gas = dry_rate.T / epsilon_gas / dens_gas

        dygas_dt = -u_gas * dygas_dz + transfer_gas

        if return_terms:    # TODO: check term by term in material balance down this line
            self.masstrans_comp = 1

            return self.masstrans_comp

        else:
            return [dsat_dt, dygas_dt.T, dxliq_dt.T]

    def energy_balance(self, time, temp_gas, temp_sol, satur, y_gas, x_liq,
                       u_gas, rho_gas, dry_rate, inputs, return_terms=False):

        # ----- Reading inputs
        temp_gas_inputs = inputs['temp']

        # ----- Gas phase equations
        cpg_mix = self.Vapor_1.getCp(temp=temp_gas, mole_frac=y_gas,
                                     basis='mole')

        epsilon_gas = self.porosity * (1 - satur)
        denom_gas = cpg_mix * epsilon_gas * rho_gas

        heat_transf = self.h_T_j * self.a_V * (temp_gas - temp_sol)
        drying_terms = (dry_rate.T * cpg_mix * temp_gas).sum(axis=0)
        heat_loss = 14626.86 * (temp_gas - 295)
        heat_loss = 0  # This line is for assumption of no heat loss
        # fluxes_Tg = high_resolution_fvm(temp_gas,
        #                                 boundary_cond=temp_gas_inputs)

        fluxes_Tg = upwind_fvm(temp_gas, boundary_cond=temp_gas_inputs)
        dTg_dz = np.diff(fluxes_Tg) / self.dz

        dTg_dt = -u_gas * dTg_dz + (drying_terms - heat_transf - heat_loss) / denom_gas

        # Empty port
        #dTg_dt = -u_gas * dTg_dz + (-heat_loss) / denom_gas

        # print(dTg_dt[0])

        # ----- Condensed phases equations
        dens_liq = self.rho_liq * 1000  # mol/m**3

        xliq_extended = np.column_stack((x_liq, np.zeros(x_liq.shape[0])))
        cpl_mix = self.Liquid_1.getCp(temp=temp_sol, mole_frac=xliq_extended,
                                      basis='mole')

        latent_heat = self.Vapor_1.getHeatVaporization(temp_sol,
                                                       # idx=self.idx_volatiles,
                                                       basis='mole')

        denom_cond = self.rho_sol * (1 - self.porosity) * self.cp_sol + \
            self.porosity * satur * cpl_mix * dens_liq

        drying_terms_cond = (dry_rate[:, self.idx_volatiles] *
                             latent_heat).sum(axis=1)

        dTcond_dt = (-drying_terms_cond + heat_transf) / denom_cond


        if return_terms:
            self.convec_term = u_gas * dTg_dz
            self.drying = drying_terms/ denom_gas
            self.heat_cond = heat_transf/ denom_gas
            self.heat_loss_emp = heat_loss/ denom_gas

            return self.convec_term, self.drying, self.heat_cond, self.heat_loss_emp

        else:

            return [dTg_dt, dTcond_dt]

    def solve_unit(self, deltaP, runtime, p_atm=101325, 
                   verbose=True):

        # ---------- Discretization
        self.z_grid = np.linspace(0, self.cake_height, self.num_nodes + 1)
        self.z_centers = (self.z_grid[1:] + self.z_grid[:-1]) / 2

        self.dz = np.diff(self.z_grid)

        # ---------- Initialization
        # Volatile components
        idx_liquid = np.arange(0, self.Liquid_1.num_species)
        idx_volatiles = idx_liquid[idx_liquid != self.idx_supercrit]
        self.num_volatiles = len(idx_volatiles)
        self.idx_volatiles = idx_volatiles
        num_comp = self.Liquid_1.num_species

        # Molar fractions
        # y_gas_init = np.tile(self.Vapor_1.mole_frac, (self.num_nodes,1))
        # x_liq_init = self.CakePhase.Liquid_1.mole_frac[:, idx_volatiles]

        y_gas_init = self.Vapor_1.mole_frac
        x_liq_init = self.CakePhase.Liquid_1.mole_frac

        satur_init = self.CakePhase.saturation

        # Temperatures
        temp_cond_init = self.CakePhase.Solid_1.temp
        temp_gas_init = self.Vapor_1.temp
        z_cake = self.CakePhase.z_external # For drying_script_inyoung
        # z_cake = self.CakePhase.z_external # This line for 2MSMPR_Filter.py

        if x_liq_init.ndim == 1:
            x_liq_init = x_liq_init[idx_volatiles]
            states_tuple = (satur_init, y_gas_init, x_liq_init, temp_gas_init)

            states_stacked = np.hstack(states_tuple)
            states_prev = np.tile(states_stacked, (self.num_nodes, 1))

        else:
            x_liq_init = x_liq_init[:, idx_volatiles]
            if y_gas_init.ndim == 1:
                y_gas_init = np.tile(y_gas_init, (self.num_nodes, 1))
            if isinstance(temp_cond_init, float):
                temp_cond_init = np.ones_like(satur_init) * temp_cond_init
            if isinstance(temp_gas_init, float):
                temp_gas_init = np.ones_like(satur_init) * temp_gas_init
                # temp_gas_init = np.tile(temp_gas_init, (self.num_nodes,1))
                # temp_cond_init = np.tile(temp_cond_init, (self.num_nodes,1))

            states_stacked = np.column_stack(
                (satur_init, y_gas_init, x_liq_init, temp_gas_init,
                 temp_cond_init))

            interp_obj = CubicSpline(z_cake, states_stacked)
            states_prev = interp_obj(self.z_centers)

        # states_init = states_prev
        # Merge states and interpolate in the grid nodes
        # states_prev = np.column_stack((satur_init, y_gas_init, x_liq_init,
        #                                temp_gas_init, temp_cond_init))

        # states_init = define_initial_state(state=states_stacked, z_after=self.z_centers,
        #              z_before=z_cake, indexed_state=True)

        #z_cake = self.cake_height * self.CakePhase.z_external

        # Physical properties
        alpha = self.CakePhase.alpha
        rho_sol = self.Solid_1.getDensity()
        porosity = self.CakePhase.porosity

        xliq = states_prev[:, num_comp + 1: num_comp + 1 + self.num_volatiles]
        # xliq = states_init[:, num_comp + 1: num_comp + 1 + self.num_volatiles]

        xliq_init = np.zeros((self.num_nodes, num_comp))
        xliq_init[:, self.idx_volatiles] = xliq
        rho_liq = self.Liquid_1.getDensity(temp=temp_cond_init,
                                           mole_frac=xliq_init, basis='mole')
        surf_tens = self.Liquid_1.getSurfTension(temp=temp_cond_init,
                                                 mole_frac=xliq_init)

        self.k_perm = 1 / alpha / rho_sol / (1 - porosity)
        self.rho_liq = rho_liq
        self.rho_sol = rho_sol
        self.porosity = porosity
        self.cp_sol = self.Solid_1.getCp()

        # Mass transfer
        moments = self.Solid_1.getMoments(mom_num=[2, 3])
        sauter_diam = moments[1] / moments[0]  # m

        self.a_V = 6 / sauter_diam  # m**2/m**3

        # Gas pressure
        deltaP_media = deltaP*self.resist_medium / \
            (alpha*rho_sol*self.cake_height + self.resist_medium)

        # deltaP_media = deltaP*self.resist_medium / \
        #     (alpha*rho_sol*(1 - porosity)*self.cake_height +
        #      self.resist_medium)
        deltaP -= deltaP_media

        p_top = p_atm + deltaP

        self.dPg_dz = deltaP / self.cake_height
        self.pres_gas = np.linspace(p_top, p_top - deltaP,
                                    num=self.num_nodes)

        # Irreducible saturation
        x_csd = self.Solid_1.x_distrib * 1e-6
        csd = self.Solid_1.distrib * 1e6
        mom_zero = self.Solid_1.moments[0]

        rholiq_mass = np.mean(rho_liq[0] * self.Liquid_1.mw_av[0])  # kg/m**3
        self.s_inf = get_sat_inf(x_csd, csd, deltaP, porosity,
                                 self.cake_height, mom_zero,
                                 (np.mean(surf_tens), rholiq_mass))

        # ---------- Solve model
        model = Explicit_Problem(self.unit_model, y0=states_prev.ravel(),
                                 t0=0)

        model.name = 'Drying Model'
        sim = CVode(model)
        # sim.linear_solver = 'SPGMR'
        time, states = sim.simulate(runtime)
        
        if not verbose:
          sim.verbosity = 50

        self.retrieve_results(time, states)

        return time, states

    def retrieve_results(self, time, states):
        self.timeProf = np.array(time)

        num_gas = self.Vapor_1.num_species
        num_liq = self.num_volatiles

        sizes = [1, num_gas, num_liq, 1, 1]

        states_per_fv, states_reord = reorder_pde_outputs(
            states, self.num_nodes, sizes, name_states=self.name_states)

        self.SatProf = states_reord['sat']

        self.yGasProf = states_reord['y_gas']
        self.xLiqProf = states_reord['x_liq']

        self.tempGasProf = states_reord['temp_gas']
        self.tempLiqProf = states_reord['temp_liq']

        self.statesPerFiniteVolume = states_per_fv

        self.num_gas = num_gas
        self.num_liq = num_liq


    def flatten_states(self):
        pass


    def plot_profiles(self, time=None, z_pos=None, fig_size=None, jump=5,
                      pick_idx=None):
        if pick_idx is None:
            pick_liq = np.arange(self.num_liq)
            pick_vap = np.arange(self.num_gas)
        else:
            pick_liq, pick_vap = pick_idx

        if time is not None:
            fig, axes = plt.subplots(2, figsize=fig_size, sharex=True)

            idx_time = np.argmin(abs(time - self.timeProf))
            w_liq = [self.xLiqProf[ind] for ind in pick_liq]
            w_vap = [self.yGasProf[ind] for ind in pick_vap]

            xliq_plot = np.hstack(w_liq)[idx_time].reshape(-1, self.num_nodes)
            ygas_plot = np.hstack(w_vap)[idx_time].reshape(-1, self.num_nodes)

            axes[0].plot(self.z_centers, xliq_plot.T)
            axes[1].plot(self.z_centers, ygas_plot.T)

            axes[0].text(1, 1.04, 'time = %.3f s' % time, ha='right',
                         transform=axes[0].transAxes)

            axes[1].set_xlabel('$z$ (m)')

            label_liq = [self.Liquid_1.name_species[ind] for ind in pick_liq]
            label_vap = [self.Liquid_1.name_species[ind] for ind in pick_vap]

            axes[0].legend(label_liq)
            axes[1].legend(label_vap)

            axes[0].set_ylabel('$x_{liq}$')
            axes[1].set_ylabel('$y_{gas}$')

        return fig, axes

    def plot_rates(self, z_pos=0, fig_size=None):
        z_idx = np.argmin(abs(z_pos - self.z_centers))
        temp_cond = self.tempLiqProf[:, z_idx]

        x_liq = np.column_stack([array[:, z_idx] for array in self.xLiqProf])
        y_gas = np.column_stack([array[:, z_idx] for array in self.yGasProf])

        gas_pressure = self.pres_gas[z_idx]

        self.dry_rate = self.get_drying_rate(x_liq, temp_cond, y_gas, gas_pressure)

        fig, axis = plt.subplots()

        axis.plot(self.timeProf, self.dry_rate)
        axis.set_xlabel('time (s)')
        axis.set_ylabel('drying rate ($\mathregular{mol_i \ s^{-1}}$)')

        axis.text(1, 1.04, '$z = %.2f$ m' % self.z_centers[z_idx], ha='right',
                  transform=axis.transAxes)

        axis.legend([self.Liquid_1.name_species[ind]
                     for ind in self.idx_volatiles], loc='best')

        return fig, axis
<|MERGE_RESOLUTION|>--- conflicted
+++ resolved
@@ -1,541 +1,538 @@
-# -*- coding: utf-8 -*-
-"""
-Created on Tue Jul 28 00:24:18 2020
-
-@author: huri
-"""
-import numpy as np
-import numpy.matlib
-from assimulo.problem import Explicit_Problem
-from assimulo.solvers import CVode
-import matplotlib.pyplot as plt
-import scipy
-from scipy.interpolate import CubicSpline
-
-from PharmaPy.Phases import classify_phases
-from PharmaPy.MixedPhases import Cake
-from PharmaPy.SolidLiquidSep import high_resolution_fvm, get_sat_inf, upwind_fvm
-from PharmaPy.NameAnalysis import get_dict_states
-from PharmaPy.Interpolation import SplineInterpolation
-from PharmaPy.general_interpolation import define_initial_state
-from PharmaPy.Commons import reorder_pde_outputs
-# from pathlib import Path
-
-eps = np.finfo(float).eps
-
-gas_ct = 8.314
-
-
-class Drying:
-    def __init__(self, number_nodes, idx_supercrit, diam_unit=0.01,
-                 resist_medium=2.22e9, eta_fun=None, mass_eta=False):
-        """
-
-
-        Parameters
-        ----------
-        number_nodes : TYPE
-            DESCRIPTION.
-        idx_supercrit : TYPE
-            DESCRIPTION.
-        diam_unit : TYPE, optional
-            DESCRIPTION. The default is 0.01.
-        resist_medium : TYPE, optional
-            DESCRIPTION. The default is 2.22e9.
-        eta_fun : TYPE, optional
-            DESCRIPTION. The default is None.
-        mass_eta : bool, optional
-            If true, drying rate limiting factor is a function of mass fractional saturation value.
-            The default is False.
-
-        Returns
-        -------
-        None.
-
-        """
-
-        self.idx_supercrit = np.atleast_1d(idx_supercrit)
-
-        self.num_nodes = number_nodes
-        self.station_diameter = diam_unit
-        self.area_cross = self.station_diameter**2 * np.pi/4
-        self.resist_medium = resist_medium
-
-        self.dP_media_vacuum = 3582.77
-        self.T_ambient = 298
-
-        # Transfer coefficients
-        self.k_y = 1e-2  # mol/s/m**2 (Seader, Separation process)
-        self.h_T_j = 30  # W/m**2/K
-        self.h_T_j = 10  # W/m**2/K
-
-        self.nomenclature()
-
-        self._Phases = None
-        self._Inlet = None
-
-        # Limiting factor
-        if eta_fun is None:
-            eta_fun = lambda sat, mass_frac: 1
-
-        self.eta_fun = eta_fun
-        self.mass_eta = mass_eta
-        self.oper_mode = 'Batch'
-        self.is_continuous = False
-
-    @property
-    def Phases(self):
-        return self._Phases
-
-    @Phases.setter
-    def Phases(self, phases):
-        if phases.__class__.__name__ == 'Cake':
-            self.CakePhase = phases
-            if self._Phases is None:
-                self._Phases = phases.Phases
-            else:
-                self._Phases += phases.Phases
-        elif phases.__module__ == 'PharmaPy.Phases':
-            if self._Phases is None:
-                self._Phases = [phases]
-            else:
-                self._Phases.append(phases)
-        else:
-            raise RuntimeError('Please provide a list or tuple of phases '
-                               'objects')
-
-        if len(self._Phases) > 1:
-            classify_phases(self)  # Enumerate phases: Liquid_1,..., Solid_1, ...
-            self.cake_height = self.CakePhase.cake_vol / self.area_cross
-
-    @property
-    def Inlet(self):
-        return self._Inlet
-
-    @Inlet.setter
-    def Inlet(self, inlet):
-        self._Inlet = inlet
-
-    def nomenclature(self):
-        self.names_states_in = ['temp', 'mole_frac']
-        self.names_states_out = self.names_states_in
-
-        self.name_states = ['sat', 'y_gas', 'x_liq', 'temp_gas', 'temp_liq']
-
-    def get_inputs(self, time):
-
-        if self.Inlet.y_upstream is None or len(self.Inlet.y_upstream) == 1:
-            input_dict = {'mole_frac': self.Inlet.mole_frac,
-                          'temp': self.Inlet.temp}
-        else:
-            all_inputs = self.Inlet.InterpolateInputs(time)
-
-            inputs = get_dict_states(self.names_upstream, self.num_concentr,
-                                     0, all_inputs)
-
-            input_dict = {}
-            for name in self.names_states_in:
-                input_dict[name] = inputs[self.bipartite[name]]
-
-        return input_dict
-
-    def get_drying_rate(self, x_liq, temp_cond, y_gas, p_gas):
-        p_sat = self.Liquid_1.AntoineEquation(temp=temp_cond)
-
-        gamma = self.Liquid_1.getActivityCoeff(mole_frac=x_liq)
-        y_equil = (gamma * x_liq * p_sat[:, self.idx_volatiles]).T / p_gas
-
-        y_volat = y_gas[:, self.idx_volatiles]
-        dry_volatiles = self.k_y * self.a_V * (y_equil.T - y_volat)
-
-        dry_rates = np.zeros_like(y_gas)
-        dry_rates[:, self.idx_volatiles] = dry_volatiles
-
-        return dry_rates
-
-    def unit_model(self, time, states):
-        '''
-        state vector in the order: S|w_gas|w_liq|Tg|Ts
-        '''
-
-        num_comp = self.Liquid_1.num_species
-        states_reord = states.reshape(-1, 3 + num_comp + self.num_volatiles)
-
-        satur = states_reord[:, 0]
-        y_gas = states_reord[:, 1:1 + num_comp]
-        x_liq = states_reord[:, 1 + num_comp:
-                             1 + num_comp + self.num_volatiles]
-        temp_gas = states_reord[:, -2]
-        temp_sol = states_reord[:, -1]
-
-        # ---------- Darcy's equation
-        visc_gas = self.Vapor_1.getViscosity(temp=temp_gas, mole_frac=y_gas)
-
-        sat_red = (satur - self.s_inf) / (1 - self.s_inf)
-        sat_red = np.maximum(0, sat_red)
-        k_ra = (1 - sat_red)**2 * (1 - sat_red**1.4)
-        vel_gas = self.k_perm * k_ra * self.dPg_dz / visc_gas
-
-        # ---------- Drying rate term
-        rho_gas = self.pres_gas / gas_ct / temp_gas  # mol/m**3
-
-<<<<<<< HEAD
-        dry_correction = 1e-3
-        dry_rate = self.get_drying_rate(x_liq, temp_sol, y_gas, self.pres_gas)
-=======
-        # Dry correction
-        if self.mass_eta:
-            rho_liq = self.rho_liq
-            sat_eta = satur * rho_liq / (satur*rho_liq + (1 - satur)*rho_gas)
-            w_eta = x_liq
-        else:
-            sat_eta = satur
-            w_eta = x_liq
-
-        limiter_factor = self.eta_fun(sat_eta, w_eta)
-
-        # Dry rate
-        self.dry_rate = self.get_drying_rate(x_liq, temp_sol, y_gas, self.pres_gas)
-        self.dry_rate *= limiter_factor[..., np.newaxis]
->>>>>>> 073c8eb0
-
-        # ---------- Model equations
-        inputs = self.get_inputs(time)
-
-        material_eqns = self.material_balance(
-            time, satur, temp_gas, temp_sol, y_gas, x_liq,
-            vel_gas, rho_gas, self.dry_rate, inputs)
-
-        energy_eqns = self.energy_balance(time, temp_gas, temp_sol,
-                                          satur, y_gas, x_liq, vel_gas,
-                                          rho_gas, self.dry_rate, inputs)
-
-        # print(satur.min())
-
-        model_eqns = np.column_stack(material_eqns + energy_eqns)
-
-        return model_eqns.ravel()
-
-    def material_balance(self, time, satur, temp_gas, temp_sol, y_gas, x_liq,
-                         u_gas, dens_gas, dry_rate, inputs, return_terms=False):
-
-        # ----- Reading inputs
-        y_gas_inputs = inputs['mole_frac']
-
-        # ----- Liquid phase
-        dens_liq = self.rho_liq * 1000  # mol/m**3
-        dsat_dt = -dry_rate.sum(axis=1) / dens_liq / self.porosity
-
-        dxliq_dt = -1 / satur * \
-            (dry_rate.T[self.idx_volatiles] / dens_liq / self.porosity +
-             x_liq.T * dsat_dt)
-
-        # ----- Gas phase
-        # Convective term
-        epsilon_gas = self.porosity * (1 - satur)
-
-        # fluxes_yg = high_resolution_fvm(y_gas, boundary_cond=y_gas_inputs)
-        fluxes_yg = upwind_fvm(y_gas, boundary_cond=y_gas_inputs)
-
-        dygas_dz = np.diff(fluxes_yg, axis=0).T / self.dz
-
-        # Transfer term
-        transfer_gas = dry_rate.T / epsilon_gas / dens_gas
-
-        dygas_dt = -u_gas * dygas_dz + transfer_gas
-
-        if return_terms:    # TODO: check term by term in material balance down this line
-            self.masstrans_comp = 1
-
-            return self.masstrans_comp
-
-        else:
-            return [dsat_dt, dygas_dt.T, dxliq_dt.T]
-
-    def energy_balance(self, time, temp_gas, temp_sol, satur, y_gas, x_liq,
-                       u_gas, rho_gas, dry_rate, inputs, return_terms=False):
-
-        # ----- Reading inputs
-        temp_gas_inputs = inputs['temp']
-
-        # ----- Gas phase equations
-        cpg_mix = self.Vapor_1.getCp(temp=temp_gas, mole_frac=y_gas,
-                                     basis='mole')
-
-        epsilon_gas = self.porosity * (1 - satur)
-        denom_gas = cpg_mix * epsilon_gas * rho_gas
-
-        heat_transf = self.h_T_j * self.a_V * (temp_gas - temp_sol)
-        drying_terms = (dry_rate.T * cpg_mix * temp_gas).sum(axis=0)
-        heat_loss = 14626.86 * (temp_gas - 295)
-        heat_loss = 0  # This line is for assumption of no heat loss
-        # fluxes_Tg = high_resolution_fvm(temp_gas,
-        #                                 boundary_cond=temp_gas_inputs)
-
-        fluxes_Tg = upwind_fvm(temp_gas, boundary_cond=temp_gas_inputs)
-        dTg_dz = np.diff(fluxes_Tg) / self.dz
-
-        dTg_dt = -u_gas * dTg_dz + (drying_terms - heat_transf - heat_loss) / denom_gas
-
-        # Empty port
-        #dTg_dt = -u_gas * dTg_dz + (-heat_loss) / denom_gas
-
-        # print(dTg_dt[0])
-
-        # ----- Condensed phases equations
-        dens_liq = self.rho_liq * 1000  # mol/m**3
-
-        xliq_extended = np.column_stack((x_liq, np.zeros(x_liq.shape[0])))
-        cpl_mix = self.Liquid_1.getCp(temp=temp_sol, mole_frac=xliq_extended,
-                                      basis='mole')
-
-        latent_heat = self.Vapor_1.getHeatVaporization(temp_sol,
-                                                       # idx=self.idx_volatiles,
-                                                       basis='mole')
-
-        denom_cond = self.rho_sol * (1 - self.porosity) * self.cp_sol + \
-            self.porosity * satur * cpl_mix * dens_liq
-
-        drying_terms_cond = (dry_rate[:, self.idx_volatiles] *
-                             latent_heat).sum(axis=1)
-
-        dTcond_dt = (-drying_terms_cond + heat_transf) / denom_cond
-
-
-        if return_terms:
-            self.convec_term = u_gas * dTg_dz
-            self.drying = drying_terms/ denom_gas
-            self.heat_cond = heat_transf/ denom_gas
-            self.heat_loss_emp = heat_loss/ denom_gas
-
-            return self.convec_term, self.drying, self.heat_cond, self.heat_loss_emp
-
-        else:
-
-            return [dTg_dt, dTcond_dt]
-
-    def solve_unit(self, deltaP, runtime, p_atm=101325, 
-                   verbose=True):
-
-        # ---------- Discretization
-        self.z_grid = np.linspace(0, self.cake_height, self.num_nodes + 1)
-        self.z_centers = (self.z_grid[1:] + self.z_grid[:-1]) / 2
-
-        self.dz = np.diff(self.z_grid)
-
-        # ---------- Initialization
-        # Volatile components
-        idx_liquid = np.arange(0, self.Liquid_1.num_species)
-        idx_volatiles = idx_liquid[idx_liquid != self.idx_supercrit]
-        self.num_volatiles = len(idx_volatiles)
-        self.idx_volatiles = idx_volatiles
-        num_comp = self.Liquid_1.num_species
-
-        # Molar fractions
-        # y_gas_init = np.tile(self.Vapor_1.mole_frac, (self.num_nodes,1))
-        # x_liq_init = self.CakePhase.Liquid_1.mole_frac[:, idx_volatiles]
-
-        y_gas_init = self.Vapor_1.mole_frac
-        x_liq_init = self.CakePhase.Liquid_1.mole_frac
-
-        satur_init = self.CakePhase.saturation
-
-        # Temperatures
-        temp_cond_init = self.CakePhase.Solid_1.temp
-        temp_gas_init = self.Vapor_1.temp
-        z_cake = self.CakePhase.z_external # For drying_script_inyoung
-        # z_cake = self.CakePhase.z_external # This line for 2MSMPR_Filter.py
-
-        if x_liq_init.ndim == 1:
-            x_liq_init = x_liq_init[idx_volatiles]
-            states_tuple = (satur_init, y_gas_init, x_liq_init, temp_gas_init)
-
-            states_stacked = np.hstack(states_tuple)
-            states_prev = np.tile(states_stacked, (self.num_nodes, 1))
-
-        else:
-            x_liq_init = x_liq_init[:, idx_volatiles]
-            if y_gas_init.ndim == 1:
-                y_gas_init = np.tile(y_gas_init, (self.num_nodes, 1))
-            if isinstance(temp_cond_init, float):
-                temp_cond_init = np.ones_like(satur_init) * temp_cond_init
-            if isinstance(temp_gas_init, float):
-                temp_gas_init = np.ones_like(satur_init) * temp_gas_init
-                # temp_gas_init = np.tile(temp_gas_init, (self.num_nodes,1))
-                # temp_cond_init = np.tile(temp_cond_init, (self.num_nodes,1))
-
-            states_stacked = np.column_stack(
-                (satur_init, y_gas_init, x_liq_init, temp_gas_init,
-                 temp_cond_init))
-
-            interp_obj = CubicSpline(z_cake, states_stacked)
-            states_prev = interp_obj(self.z_centers)
-
-        # states_init = states_prev
-        # Merge states and interpolate in the grid nodes
-        # states_prev = np.column_stack((satur_init, y_gas_init, x_liq_init,
-        #                                temp_gas_init, temp_cond_init))
-
-        # states_init = define_initial_state(state=states_stacked, z_after=self.z_centers,
-        #              z_before=z_cake, indexed_state=True)
-
-        #z_cake = self.cake_height * self.CakePhase.z_external
-
-        # Physical properties
-        alpha = self.CakePhase.alpha
-        rho_sol = self.Solid_1.getDensity()
-        porosity = self.CakePhase.porosity
-
-        xliq = states_prev[:, num_comp + 1: num_comp + 1 + self.num_volatiles]
-        # xliq = states_init[:, num_comp + 1: num_comp + 1 + self.num_volatiles]
-
-        xliq_init = np.zeros((self.num_nodes, num_comp))
-        xliq_init[:, self.idx_volatiles] = xliq
-        rho_liq = self.Liquid_1.getDensity(temp=temp_cond_init,
-                                           mole_frac=xliq_init, basis='mole')
-        surf_tens = self.Liquid_1.getSurfTension(temp=temp_cond_init,
-                                                 mole_frac=xliq_init)
-
-        self.k_perm = 1 / alpha / rho_sol / (1 - porosity)
-        self.rho_liq = rho_liq
-        self.rho_sol = rho_sol
-        self.porosity = porosity
-        self.cp_sol = self.Solid_1.getCp()
-
-        # Mass transfer
-        moments = self.Solid_1.getMoments(mom_num=[2, 3])
-        sauter_diam = moments[1] / moments[0]  # m
-
-        self.a_V = 6 / sauter_diam  # m**2/m**3
-
-        # Gas pressure
-        deltaP_media = deltaP*self.resist_medium / \
-            (alpha*rho_sol*self.cake_height + self.resist_medium)
-
-        # deltaP_media = deltaP*self.resist_medium / \
-        #     (alpha*rho_sol*(1 - porosity)*self.cake_height +
-        #      self.resist_medium)
-        deltaP -= deltaP_media
-
-        p_top = p_atm + deltaP
-
-        self.dPg_dz = deltaP / self.cake_height
-        self.pres_gas = np.linspace(p_top, p_top - deltaP,
-                                    num=self.num_nodes)
-
-        # Irreducible saturation
-        x_csd = self.Solid_1.x_distrib * 1e-6
-        csd = self.Solid_1.distrib * 1e6
-        mom_zero = self.Solid_1.moments[0]
-
-        rholiq_mass = np.mean(rho_liq[0] * self.Liquid_1.mw_av[0])  # kg/m**3
-        self.s_inf = get_sat_inf(x_csd, csd, deltaP, porosity,
-                                 self.cake_height, mom_zero,
-                                 (np.mean(surf_tens), rholiq_mass))
-
-        # ---------- Solve model
-        model = Explicit_Problem(self.unit_model, y0=states_prev.ravel(),
-                                 t0=0)
-
-        model.name = 'Drying Model'
-        sim = CVode(model)
-        # sim.linear_solver = 'SPGMR'
-        time, states = sim.simulate(runtime)
-        
-        if not verbose:
-          sim.verbosity = 50
-
-        self.retrieve_results(time, states)
-
-        return time, states
-
-    def retrieve_results(self, time, states):
-        self.timeProf = np.array(time)
-
-        num_gas = self.Vapor_1.num_species
-        num_liq = self.num_volatiles
-
-        sizes = [1, num_gas, num_liq, 1, 1]
-
-        states_per_fv, states_reord = reorder_pde_outputs(
-            states, self.num_nodes, sizes, name_states=self.name_states)
-
-        self.SatProf = states_reord['sat']
-
-        self.yGasProf = states_reord['y_gas']
-        self.xLiqProf = states_reord['x_liq']
-
-        self.tempGasProf = states_reord['temp_gas']
-        self.tempLiqProf = states_reord['temp_liq']
-
-        self.statesPerFiniteVolume = states_per_fv
-
-        self.num_gas = num_gas
-        self.num_liq = num_liq
-
-
-    def flatten_states(self):
-        pass
-
-
-    def plot_profiles(self, time=None, z_pos=None, fig_size=None, jump=5,
-                      pick_idx=None):
-        if pick_idx is None:
-            pick_liq = np.arange(self.num_liq)
-            pick_vap = np.arange(self.num_gas)
-        else:
-            pick_liq, pick_vap = pick_idx
-
-        if time is not None:
-            fig, axes = plt.subplots(2, figsize=fig_size, sharex=True)
-
-            idx_time = np.argmin(abs(time - self.timeProf))
-            w_liq = [self.xLiqProf[ind] for ind in pick_liq]
-            w_vap = [self.yGasProf[ind] for ind in pick_vap]
-
-            xliq_plot = np.hstack(w_liq)[idx_time].reshape(-1, self.num_nodes)
-            ygas_plot = np.hstack(w_vap)[idx_time].reshape(-1, self.num_nodes)
-
-            axes[0].plot(self.z_centers, xliq_plot.T)
-            axes[1].plot(self.z_centers, ygas_plot.T)
-
-            axes[0].text(1, 1.04, 'time = %.3f s' % time, ha='right',
-                         transform=axes[0].transAxes)
-
-            axes[1].set_xlabel('$z$ (m)')
-
-            label_liq = [self.Liquid_1.name_species[ind] for ind in pick_liq]
-            label_vap = [self.Liquid_1.name_species[ind] for ind in pick_vap]
-
-            axes[0].legend(label_liq)
-            axes[1].legend(label_vap)
-
-            axes[0].set_ylabel('$x_{liq}$')
-            axes[1].set_ylabel('$y_{gas}$')
-
-        return fig, axes
-
-    def plot_rates(self, z_pos=0, fig_size=None):
-        z_idx = np.argmin(abs(z_pos - self.z_centers))
-        temp_cond = self.tempLiqProf[:, z_idx]
-
-        x_liq = np.column_stack([array[:, z_idx] for array in self.xLiqProf])
-        y_gas = np.column_stack([array[:, z_idx] for array in self.yGasProf])
-
-        gas_pressure = self.pres_gas[z_idx]
-
-        self.dry_rate = self.get_drying_rate(x_liq, temp_cond, y_gas, gas_pressure)
-
-        fig, axis = plt.subplots()
-
-        axis.plot(self.timeProf, self.dry_rate)
-        axis.set_xlabel('time (s)')
-        axis.set_ylabel('drying rate ($\mathregular{mol_i \ s^{-1}}$)')
-
-        axis.text(1, 1.04, '$z = %.2f$ m' % self.z_centers[z_idx], ha='right',
-                  transform=axis.transAxes)
-
-        axis.legend([self.Liquid_1.name_species[ind]
-                     for ind in self.idx_volatiles], loc='best')
-
-        return fig, axis
+# -*- coding: utf-8 -*-
+"""
+Created on Tue Jul 28 00:24:18 2020
+
+@author: huri
+"""
+import numpy as np
+import numpy.matlib
+from assimulo.problem import Explicit_Problem
+from assimulo.solvers import CVode
+import matplotlib.pyplot as plt
+import scipy
+from scipy.interpolate import CubicSpline
+
+from PharmaPy.Phases import classify_phases
+from PharmaPy.MixedPhases import Cake
+from PharmaPy.SolidLiquidSep import high_resolution_fvm, get_sat_inf, upwind_fvm
+from PharmaPy.NameAnalysis import get_dict_states
+from PharmaPy.Interpolation import SplineInterpolation
+from PharmaPy.general_interpolation import define_initial_state
+from PharmaPy.Commons import reorder_pde_outputs
+# from pathlib import Path
+
+eps = np.finfo(float).eps
+
+gas_ct = 8.314
+
+
+class Drying:
+    def __init__(self, number_nodes, idx_supercrit, diam_unit=0.01,
+                 resist_medium=2.22e9, eta_fun=None, mass_eta=False):
+        """
+
+
+        Parameters
+        ----------
+        number_nodes : TYPE
+            DESCRIPTION.
+        idx_supercrit : TYPE
+            DESCRIPTION.
+        diam_unit : TYPE, optional
+            DESCRIPTION. The default is 0.01.
+        resist_medium : TYPE, optional
+            DESCRIPTION. The default is 2.22e9.
+        eta_fun : TYPE, optional
+            DESCRIPTION. The default is None.
+        mass_eta : bool, optional
+            If true, drying rate limiting factor is a function of mass fractional saturation value.
+            The default is False.
+
+        Returns
+        -------
+        None.
+
+        """
+
+        self.idx_supercrit = np.atleast_1d(idx_supercrit)
+
+        self.num_nodes = number_nodes
+        self.station_diameter = diam_unit
+        self.area_cross = self.station_diameter**2 * np.pi/4
+        self.resist_medium = resist_medium
+
+        self.dP_media_vacuum = 3582.77
+        self.T_ambient = 298
+
+        # Transfer coefficients
+        self.k_y = 1e-2  # mol/s/m**2 (Seader, Separation process)
+        self.h_T_j = 30  # W/m**2/K
+        self.h_T_j = 10  # W/m**2/K
+
+        self.nomenclature()
+
+        self._Phases = None
+        self._Inlet = None
+
+        # Limiting factor
+        if eta_fun is None:
+            eta_fun = lambda sat, mass_frac: 1
+
+        self.eta_fun = eta_fun
+        self.mass_eta = mass_eta
+        self.oper_mode = 'Batch'
+        self.is_continuous = False
+
+    @property
+    def Phases(self):
+        return self._Phases
+
+    @Phases.setter
+    def Phases(self, phases):
+        if phases.__class__.__name__ == 'Cake':
+            self.CakePhase = phases
+            if self._Phases is None:
+                self._Phases = phases.Phases
+            else:
+                self._Phases += phases.Phases
+        elif phases.__module__ == 'PharmaPy.Phases':
+            if self._Phases is None:
+                self._Phases = [phases]
+            else:
+                self._Phases.append(phases)
+        else:
+            raise RuntimeError('Please provide a list or tuple of phases '
+                               'objects')
+
+        if len(self._Phases) > 1:
+            classify_phases(self)  # Enumerate phases: Liquid_1,..., Solid_1, ...
+            self.cake_height = self.CakePhase.cake_vol / self.area_cross
+
+    @property
+    def Inlet(self):
+        return self._Inlet
+
+    @Inlet.setter
+    def Inlet(self, inlet):
+        self._Inlet = inlet
+
+    def nomenclature(self):
+        self.names_states_in = ['temp', 'mole_frac']
+        self.names_states_out = self.names_states_in
+
+        self.name_states = ['sat', 'y_gas', 'x_liq', 'temp_gas', 'temp_liq']
+
+    def get_inputs(self, time):
+
+        if self.Inlet.y_upstream is None or len(self.Inlet.y_upstream) == 1:
+            input_dict = {'mole_frac': self.Inlet.mole_frac,
+                          'temp': self.Inlet.temp}
+        else:
+            all_inputs = self.Inlet.InterpolateInputs(time)
+
+            inputs = get_dict_states(self.names_upstream, self.num_concentr,
+                                     0, all_inputs)
+
+            input_dict = {}
+            for name in self.names_states_in:
+                input_dict[name] = inputs[self.bipartite[name]]
+
+        return input_dict
+
+    def get_drying_rate(self, x_liq, temp_cond, y_gas, p_gas):
+        p_sat = self.Liquid_1.AntoineEquation(temp=temp_cond)
+
+        gamma = self.Liquid_1.getActivityCoeff(mole_frac=x_liq)
+        y_equil = (gamma * x_liq * p_sat[:, self.idx_volatiles]).T / p_gas
+
+        y_volat = y_gas[:, self.idx_volatiles]
+        dry_volatiles = self.k_y * self.a_V * (y_equil.T - y_volat)
+
+        dry_rates = np.zeros_like(y_gas)
+        dry_rates[:, self.idx_volatiles] = dry_volatiles
+
+        return dry_rates
+
+    def unit_model(self, time, states):
+        '''
+        state vector in the order: S|w_gas|w_liq|Tg|Ts
+        '''
+
+        num_comp = self.Liquid_1.num_species
+        states_reord = states.reshape(-1, 3 + num_comp + self.num_volatiles)
+
+        satur = states_reord[:, 0]
+        y_gas = states_reord[:, 1:1 + num_comp]
+        x_liq = states_reord[:, 1 + num_comp:
+                             1 + num_comp + self.num_volatiles]
+        temp_gas = states_reord[:, -2]
+        temp_sol = states_reord[:, -1]
+
+        # ---------- Darcy's equation
+        visc_gas = self.Vapor_1.getViscosity(temp=temp_gas, mole_frac=y_gas)
+
+        sat_red = (satur - self.s_inf) / (1 - self.s_inf)
+        sat_red = np.maximum(0, sat_red)
+        k_ra = (1 - sat_red)**2 * (1 - sat_red**1.4)
+        vel_gas = self.k_perm * k_ra * self.dPg_dz / visc_gas
+
+        # ---------- Drying rate term
+        rho_gas = self.pres_gas / gas_ct / temp_gas  # mol/m**3
+
+        # Dry correction
+        if self.mass_eta:
+            rho_liq = self.rho_liq
+            sat_eta = satur * rho_liq / (satur*rho_liq + (1 - satur)*rho_gas)
+            w_eta = x_liq
+        else:
+            sat_eta = satur
+            w_eta = x_liq
+
+        limiter_factor = self.eta_fun(sat_eta, w_eta)
+
+        # Dry rate
+        self.dry_rate = self.get_drying_rate(x_liq, temp_sol, y_gas,
+                                             self.pres_gas)
+
+        self.dry_rate *= limiter_factor[..., np.newaxis]
+
+        # ---------- Model equations
+        inputs = self.get_inputs(time)
+
+        material_eqns = self.material_balance(
+            time, satur, temp_gas, temp_sol, y_gas, x_liq,
+            vel_gas, rho_gas, self.dry_rate, inputs)
+
+        energy_eqns = self.energy_balance(time, temp_gas, temp_sol,
+                                          satur, y_gas, x_liq, vel_gas,
+                                          rho_gas, self.dry_rate, inputs)
+
+        # print(satur.min())
+
+        model_eqns = np.column_stack(material_eqns + energy_eqns)
+
+        return model_eqns.ravel()
+
+    def material_balance(self, time, satur, temp_gas, temp_sol, y_gas, x_liq,
+                         u_gas, dens_gas, dry_rate, inputs, return_terms=False):
+
+        # ----- Reading inputs
+        y_gas_inputs = inputs['mole_frac']
+
+        # ----- Liquid phase
+        dens_liq = self.rho_liq * 1000  # mol/m**3
+        dsat_dt = -dry_rate.sum(axis=1) / dens_liq / self.porosity
+
+        dxliq_dt = -1 / satur * \
+            (dry_rate.T[self.idx_volatiles] / dens_liq / self.porosity +
+             x_liq.T * dsat_dt)
+
+        # ----- Gas phase
+        # Convective term
+        epsilon_gas = self.porosity * (1 - satur)
+
+        # fluxes_yg = high_resolution_fvm(y_gas, boundary_cond=y_gas_inputs)
+        fluxes_yg = upwind_fvm(y_gas, boundary_cond=y_gas_inputs)
+
+        dygas_dz = np.diff(fluxes_yg, axis=0).T / self.dz
+
+        # Transfer term
+        transfer_gas = dry_rate.T / epsilon_gas / dens_gas
+
+        dygas_dt = -u_gas * dygas_dz + transfer_gas
+
+        if return_terms:    # TODO: check term by term in material balance down this line
+            self.masstrans_comp = 1
+
+            return self.masstrans_comp
+
+        else:
+            return [dsat_dt, dygas_dt.T, dxliq_dt.T]
+
+    def energy_balance(self, time, temp_gas, temp_sol, satur, y_gas, x_liq,
+                       u_gas, rho_gas, dry_rate, inputs, return_terms=False):
+
+        # ----- Reading inputs
+        temp_gas_inputs = inputs['temp']
+
+        # ----- Gas phase equations
+        cpg_mix = self.Vapor_1.getCp(temp=temp_gas, mole_frac=y_gas,
+                                     basis='mole')
+
+        epsilon_gas = self.porosity * (1 - satur)
+        denom_gas = cpg_mix * epsilon_gas * rho_gas
+
+        heat_transf = self.h_T_j * self.a_V * (temp_gas - temp_sol)
+        drying_terms = (dry_rate.T * cpg_mix * temp_gas).sum(axis=0)
+        heat_loss = 14626.86 * (temp_gas - 295)
+        heat_loss = 0  # This line is for assumption of no heat loss
+        # fluxes_Tg = high_resolution_fvm(temp_gas,
+        #                                 boundary_cond=temp_gas_inputs)
+
+        fluxes_Tg = upwind_fvm(temp_gas, boundary_cond=temp_gas_inputs)
+        dTg_dz = np.diff(fluxes_Tg) / self.dz
+
+        dTg_dt = -u_gas * dTg_dz + (drying_terms - heat_transf - heat_loss) / denom_gas
+
+        # Empty port
+        #dTg_dt = -u_gas * dTg_dz + (-heat_loss) / denom_gas
+
+        # print(dTg_dt[0])
+
+        # ----- Condensed phases equations
+        dens_liq = self.rho_liq * 1000  # mol/m**3
+
+        xliq_extended = np.column_stack((x_liq, np.zeros(x_liq.shape[0])))
+        cpl_mix = self.Liquid_1.getCp(temp=temp_sol, mole_frac=xliq_extended,
+                                      basis='mole')
+
+        latent_heat = self.Vapor_1.getHeatVaporization(temp_sol,
+                                                       # idx=self.idx_volatiles,
+                                                       basis='mole')
+
+        denom_cond = self.rho_sol * (1 - self.porosity) * self.cp_sol + \
+            self.porosity * satur * cpl_mix * dens_liq
+
+        drying_terms_cond = (dry_rate[:, self.idx_volatiles] *
+                             latent_heat).sum(axis=1)
+
+        dTcond_dt = (-drying_terms_cond + heat_transf) / denom_cond
+
+
+        if return_terms:
+            self.convec_term = u_gas * dTg_dz
+            self.drying = drying_terms/ denom_gas
+            self.heat_cond = heat_transf/ denom_gas
+            self.heat_loss_emp = heat_loss/ denom_gas
+
+            return self.convec_term, self.drying, self.heat_cond, self.heat_loss_emp
+
+        else:
+
+            return [dTg_dt, dTcond_dt]
+
+    def solve_unit(self, deltaP, runtime, p_atm=101325,
+                   verbose=True):
+
+        # ---------- Discretization
+        self.z_grid = np.linspace(0, self.cake_height, self.num_nodes + 1)
+        self.z_centers = (self.z_grid[1:] + self.z_grid[:-1]) / 2
+
+        self.dz = np.diff(self.z_grid)
+
+        # ---------- Initialization
+        # Volatile components
+        idx_liquid = np.arange(0, self.Liquid_1.num_species)
+        idx_volatiles = idx_liquid[idx_liquid != self.idx_supercrit]
+        self.num_volatiles = len(idx_volatiles)
+        self.idx_volatiles = idx_volatiles
+        num_comp = self.Liquid_1.num_species
+
+        # Molar fractions
+        # y_gas_init = np.tile(self.Vapor_1.mole_frac, (self.num_nodes,1))
+        # x_liq_init = self.CakePhase.Liquid_1.mole_frac[:, idx_volatiles]
+
+        y_gas_init = self.Vapor_1.mole_frac
+        x_liq_init = self.CakePhase.Liquid_1.mole_frac
+
+        satur_init = self.CakePhase.saturation
+
+        # Temperatures
+        temp_cond_init = self.CakePhase.Solid_1.temp
+        temp_gas_init = self.Vapor_1.temp
+        z_cake = self.CakePhase.z_external  # For drying_script_inyoung
+        # z_cake = self.CakePhase.z_external # This line for 2MSMPR_Filter.py
+
+        if x_liq_init.ndim == 1:
+            x_liq_init = x_liq_init[idx_volatiles]
+            states_tuple = (satur_init, y_gas_init, x_liq_init, temp_gas_init)
+
+            states_stacked = np.hstack(states_tuple)
+            states_prev = np.tile(states_stacked, (self.num_nodes, 1))
+
+        else:
+            x_liq_init = x_liq_init[:, idx_volatiles]
+            if y_gas_init.ndim == 1:
+                y_gas_init = np.tile(y_gas_init, (self.num_nodes, 1))
+            if isinstance(temp_cond_init, float):
+                temp_cond_init = np.ones_like(satur_init) * temp_cond_init
+            if isinstance(temp_gas_init, float):
+                temp_gas_init = np.ones_like(satur_init) * temp_gas_init
+                # temp_gas_init = np.tile(temp_gas_init, (self.num_nodes,1))
+                # temp_cond_init = np.tile(temp_cond_init, (self.num_nodes,1))
+
+            states_stacked = np.column_stack(
+                (satur_init, y_gas_init, x_liq_init, temp_gas_init,
+                 temp_cond_init))
+
+            interp_obj = CubicSpline(z_cake, states_stacked)
+            states_prev = interp_obj(self.z_centers)
+
+        # states_init = states_prev
+        # Merge states and interpolate in the grid nodes
+        # states_prev = np.column_stack((satur_init, y_gas_init, x_liq_init,
+        #                                temp_gas_init, temp_cond_init))
+
+        # states_init = define_initial_state(state=states_stacked, z_after=self.z_centers,
+        #              z_before=z_cake, indexed_state=True)
+
+        #z_cake = self.cake_height * self.CakePhase.z_external
+
+        # Physical properties
+        alpha = self.CakePhase.alpha
+        rho_sol = self.Solid_1.getDensity()
+        porosity = self.CakePhase.porosity
+
+        xliq = states_prev[:, num_comp + 1: num_comp + 1 + self.num_volatiles]
+        # xliq = states_init[:, num_comp + 1: num_comp + 1 + self.num_volatiles]
+
+        xliq_init = np.zeros((self.num_nodes, num_comp))
+        xliq_init[:, self.idx_volatiles] = xliq
+        rho_liq = self.Liquid_1.getDensity(temp=temp_cond_init,
+                                           mole_frac=xliq_init, basis='mole')
+        surf_tens = self.Liquid_1.getSurfTension(temp=temp_cond_init,
+                                                 mole_frac=xliq_init)
+
+        self.k_perm = 1 / alpha / rho_sol / (1 - porosity)
+        self.rho_liq = rho_liq
+        self.rho_sol = rho_sol
+        self.porosity = porosity
+        self.cp_sol = self.Solid_1.getCp()
+
+        # Mass transfer
+        moments = self.Solid_1.getMoments(mom_num=[2, 3])
+        sauter_diam = moments[1] / moments[0]  # m
+
+        self.a_V = 6 / sauter_diam  # m**2/m**3
+
+        # Gas pressure
+        deltaP_media = deltaP*self.resist_medium / \
+            (alpha*rho_sol*self.cake_height + self.resist_medium)
+
+        # deltaP_media = deltaP*self.resist_medium / \
+        #     (alpha*rho_sol*(1 - porosity)*self.cake_height +
+        #      self.resist_medium)
+        deltaP -= deltaP_media
+
+        p_top = p_atm + deltaP
+
+        self.dPg_dz = deltaP / self.cake_height
+        self.pres_gas = np.linspace(p_top, p_top - deltaP,
+                                    num=self.num_nodes)
+
+        # Irreducible saturation
+        x_csd = self.Solid_1.x_distrib * 1e-6
+        csd = self.Solid_1.distrib * 1e6
+        mom_zero = self.Solid_1.moments[0]
+
+        rholiq_mass = np.mean(rho_liq[0] * self.Liquid_1.mw_av[0])  # kg/m**3
+        self.s_inf = get_sat_inf(x_csd, csd, deltaP, porosity,
+                                 self.cake_height, mom_zero,
+                                 (np.mean(surf_tens), rholiq_mass))
+
+        # ---------- Solve model
+        model = Explicit_Problem(self.unit_model, y0=states_prev.ravel(),
+                                 t0=0)
+
+        model.name = 'Drying Model'
+        sim = CVode(model)
+        # sim.linear_solver = 'SPGMR'
+        time, states = sim.simulate(runtime)
+
+        if not verbose:
+          sim.verbosity = 50
+
+        self.retrieve_results(time, states)
+
+        return time, states
+
+    def retrieve_results(self, time, states):
+        self.timeProf = np.array(time)
+
+        num_gas = self.Vapor_1.num_species
+        num_liq = self.num_volatiles
+
+        sizes = [1, num_gas, num_liq, 1, 1]
+
+        states_per_fv, states_reord = reorder_pde_outputs(
+            states, self.num_nodes, sizes, name_states=self.name_states)
+
+        self.SatProf = states_reord['sat']
+
+        self.yGasProf = states_reord['y_gas']
+        self.xLiqProf = states_reord['x_liq']
+
+        self.tempGasProf = states_reord['temp_gas']
+        self.tempLiqProf = states_reord['temp_liq']
+
+        self.statesPerFiniteVolume = states_per_fv
+
+        self.num_gas = num_gas
+        self.num_liq = num_liq
+
+
+    def flatten_states(self):
+        pass
+
+
+    def plot_profiles(self, time=None, z_pos=None, fig_size=None, jump=5,
+                      pick_idx=None):
+        if pick_idx is None:
+            pick_liq = np.arange(self.num_liq)
+            pick_vap = np.arange(self.num_gas)
+        else:
+            pick_liq, pick_vap = pick_idx
+
+        if time is not None:
+            fig, axes = plt.subplots(2, figsize=fig_size, sharex=True)
+
+            idx_time = np.argmin(abs(time - self.timeProf))
+            w_liq = [self.xLiqProf[ind] for ind in pick_liq]
+            w_vap = [self.yGasProf[ind] for ind in pick_vap]
+
+            xliq_plot = np.hstack(w_liq)[idx_time].reshape(-1, self.num_nodes)
+            ygas_plot = np.hstack(w_vap)[idx_time].reshape(-1, self.num_nodes)
+
+            axes[0].plot(self.z_centers, xliq_plot.T)
+            axes[1].plot(self.z_centers, ygas_plot.T)
+
+            axes[0].text(1, 1.04, 'time = %.3f s' % time, ha='right',
+                         transform=axes[0].transAxes)
+
+            axes[1].set_xlabel('$z$ (m)')
+
+            label_liq = [self.Liquid_1.name_species[ind] for ind in pick_liq]
+            label_vap = [self.Liquid_1.name_species[ind] for ind in pick_vap]
+
+            axes[0].legend(label_liq)
+            axes[1].legend(label_vap)
+
+            axes[0].set_ylabel('$x_{liq}$')
+            axes[1].set_ylabel('$y_{gas}$')
+
+        return fig, axes
+
+    def plot_rates(self, z_pos=0, fig_size=None):
+        z_idx = np.argmin(abs(z_pos - self.z_centers))
+        temp_cond = self.tempLiqProf[:, z_idx]
+
+        x_liq = np.column_stack([array[:, z_idx] for array in self.xLiqProf])
+        y_gas = np.column_stack([array[:, z_idx] for array in self.yGasProf])
+
+        gas_pressure = self.pres_gas[z_idx]
+
+        self.dry_rate = self.get_drying_rate(x_liq, temp_cond, y_gas, gas_pressure)
+
+        fig, axis = plt.subplots()
+
+        axis.plot(self.timeProf, self.dry_rate)
+        axis.set_xlabel('time (s)')
+        axis.set_ylabel('drying rate ($\mathregular{mol_i \ s^{-1}}$)')
+
+        axis.text(1, 1.04, '$z = %.2f$ m' % self.z_centers[z_idx], ha='right',
+                  transform=axis.transAxes)
+
+        axis.legend([self.Liquid_1.name_species[ind]
+                     for ind in self.idx_volatiles], loc='best')
+
+        return fig, axis